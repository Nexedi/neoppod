#
# Copyright (C) 2006-2016  Nexedi SA
#
# This program is free software; you can redistribute it and/or
# modify it under the terms of the GNU General Public License
# as published by the Free Software Foundation; either version 2
# of the License, or (at your option) any later version.
#
# This program is distributed in the hope that it will be useful,
# but WITHOUT ANY WARRANTY; without even the implied warranty of
# MERCHANTABILITY or FITNESS FOR A PARTICULAR PURPOSE.  See the
# GNU General Public License for more details.
#
# You should have received a copy of the GNU General Public License
# along with this program.  If not, see <http://www.gnu.org/licenses/>.

from neo.lib import logging
from neo.lib.handler import EventHandler
from neo.lib.util import dump, makeChecksum, add64
from neo.lib.protocol import Packets, LockState, Errors, ProtocolError, \
    Errors, ZERO_HASH, INVALID_PARTITION
from ..transactions import ConflictError, DelayedError, NotRegisteredError
from ..exception import AlreadyPendingError
import time

# Log stores taking (incl. lock delays) more than this many seconds.
# Set to None to disable.
SLOW_STORE = 2

class ClientOperationHandler(EventHandler):

    def askTransactionInformation(self, conn, tid):
        t = self.app.dm.getTransaction(tid)
        if t is None:
            p = Errors.TidNotFound('%s does not exist' % dump(tid))
        else:
            p = Packets.AnswerTransactionInformation(tid, t[1], t[2], t[3],
                    t[4], t[0])
        conn.answer(p)

    def askObject(self, conn, oid, serial, tid):
        app = self.app
        if app.tm.loadLocked(oid):
            # Delay the response.
            app.queueEvent(self.askObject, conn, (oid, serial, tid))
            return
        o = app.dm.getObject(oid, serial, tid)
        try:
            serial, next_serial, compression, checksum, data, data_serial = o
        except TypeError:
            p = (Errors.OidDoesNotExist if o is None else
                 Errors.OidNotFound)(dump(oid))
        else:
            if checksum is None:
                checksum = ZERO_HASH
                data = ''
            p = Packets.AnswerObject(oid, serial, next_serial,
                compression, checksum, data, data_serial)
        conn.answer(p)

    def connectionLost(self, conn, new_state):
        uuid = conn.getUUID()
        node = self.app.nm.getByUUID(uuid)
        if self.app.listening_conn: # if running
            assert node is not None, conn
            self.app.nm.remove(node)

    def abortTransaction(self, conn, ttid):
        self.app.tm.abort(ttid)

    def askStoreTransaction(self, conn, ttid, *txn_info):
        self.app.tm.register(conn, ttid)
        self.app.tm.vote(ttid, txn_info)
        conn.answer(Packets.AnswerStoreTransaction())

    def askVoteTransaction(self, conn, ttid):
        self.app.tm.vote(ttid)
        conn.answer(Packets.AnswerVoteTransaction())

    def _askStoreObject(self, conn, oid, serial, compression, checksum, data,
            data_serial, ttid, unlock, request_time):
        try:
            self.app.tm.storeObject(ttid, serial, oid, compression,
                    checksum, data, data_serial, unlock)
        except ConflictError, err:
            # resolvable or not
            conn.answer(Packets.AnswerStoreObject(1, oid, err.getTID()))
        except DelayedError:
            # locked by a previous transaction, retry later
            # If we are unlocking, we want queueEvent to raise
            # AlreadyPendingError, to avoid making lcient wait for an unneeded
            # response.
            try:
                self.app.queueEvent(self._askStoreObject, conn, (oid, serial,
                    compression, checksum, data, data_serial, ttid,
                    unlock, request_time), key=(oid, ttid),
                    raise_on_duplicate=unlock)
            except AlreadyPendingError:
                conn.answer(Errors.AlreadyPending(dump(oid)))
        except NotRegisteredError:
            # transaction was aborted, cancel this event
            logging.info('Forget store of %s:%s by %s delayed by %s',
                    dump(oid), dump(serial), dump(ttid),
                    dump(self.app.tm.getLockingTID(oid)))
            # send an answer as the client side is waiting for it
            conn.answer(Packets.AnswerStoreObject(0, oid, serial))
        else:
            if SLOW_STORE is not None:
                duration = time.time() - request_time
                if duration > SLOW_STORE:
                    logging.info('StoreObject delay: %.02fs', duration)
            conn.answer(Packets.AnswerStoreObject(0, oid, serial))

    def askStoreObject(self, conn, oid, serial,
            compression, checksum, data, data_serial, ttid, unlock):
        if 1 < compression:
            raise ProtocolError('invalid compression value')
        # register the transaction
        self.app.tm.register(conn, ttid)
        if data or checksum != ZERO_HASH:
            # TODO: return an appropriate error packet
            assert makeChecksum(data) == checksum
            assert data_serial is None
        else:
            checksum = data = None
        self._askStoreObject(conn, oid, serial, compression, checksum, data,
            data_serial, ttid, unlock, time.time())

    def askTIDsFrom(self, conn, min_tid, max_tid, length, partition):
        conn.answer(Packets.AnswerTIDsFrom(self.app.dm.getReplicationTIDList(
            min_tid, max_tid, length, partition)))

    def _askTIDs(self, first, last, partition):
        # This method is complicated, because I must return TIDs only
        # about usable partitions assigned to me.
        if first >= last:
            raise ProtocolError('invalid offsets')

        app = self.app
        if partition == INVALID_PARTITION:
            partition_list = app.pt.getAssignedPartitionList(app.uuid)
        else:
            partition_list = [partition]

<<<<<<< HEAD
        tid_list = app.dm.getTIDList(first, last - first, partition_list)
        return tid_list

    def askTIDs(self, conn, first, last, partition):
        tid_list = self._askTIDs(first, last, partition)
        conn.answer(Packets.AnswerTIDs(tid_list))
=======
        return app.dm.getTIDList(first, last - first, partition_list)

    def askTIDs(self, conn, *args):
        conn.answer(Packets.AnswerTIDs(self._askTIDs(*args)))
>>>>>>> 4ef05b9e

    def askFinalTID(self, conn, ttid):
        conn.answer(Packets.AnswerFinalTID(self.app.tm.getFinalTID(ttid)))

    def askObjectUndoSerial(self, conn, ttid, ltid, undone_tid, oid_list):
        app = self.app
        findUndoTID = app.dm.findUndoTID
        getObjectFromTransaction = app.tm.getObjectFromTransaction
        object_tid_dict = {}
        for oid in oid_list:
            current_serial, undo_serial, is_current = findUndoTID(oid, ttid,
                ltid, undone_tid, getObjectFromTransaction(ttid, oid))
            if current_serial is None:
                p = Errors.OidNotFound(dump(oid))
                break
            object_tid_dict[oid] = (current_serial, undo_serial, is_current)
        else:
            p = Packets.AnswerObjectUndoSerial(object_tid_dict)
        conn.answer(p)

    def askHasLock(self, conn, ttid, oid):
        locking_tid = self.app.tm.getLockingTID(oid)
        logging.info('%r check lock of %r:%r', conn, dump(ttid), dump(oid))
        if locking_tid is None:
            state = LockState.NOT_LOCKED
        elif locking_tid is ttid:
            state = LockState.GRANTED
        else:
            state = LockState.GRANTED_TO_OTHER
        conn.answer(Packets.AnswerHasLock(oid, state))

    def askObjectHistory(self, conn, oid, first, last):
        if first >= last:
            raise ProtocolError('invalid offsets')
        app = self.app
        if app.tm.loadLocked(oid):
            # Delay the response.
            app.queueEvent(self.askObjectHistory, conn, (oid, first, last))
            return
        history_list = app.dm.getObjectHistory(oid, first, last - first)
        if history_list is None:
            p = Errors.OidNotFound(dump(oid))
        else:
            p = Packets.AnswerObjectHistory(oid, history_list)
        conn.answer(p)

    def askCheckCurrentSerial(self, conn, ttid, serial, oid):
        self.app.tm.register(conn, ttid)
        self._askCheckCurrentSerial(conn, ttid, serial, oid, time.time())

    def _askCheckCurrentSerial(self, conn, ttid, serial, oid, request_time):
        try:
            self.app.tm.checkCurrentSerial(ttid, serial, oid)
        except ConflictError, err:
            # resolvable or not
            conn.answer(Packets.AnswerCheckCurrentSerial(1, oid,
                err.getTID()))
        except DelayedError:
            # locked by a previous transaction, retry later
            try:
                self.app.queueEvent(self._askCheckCurrentSerial, conn, (ttid,
                    serial, oid, request_time), key=(oid, ttid))
            except AlreadyPendingError:
                conn.answer(Errors.AlreadyPending(dump(oid)))
        except NotRegisteredError:
            # transaction was aborted, cancel this event
            logging.info('Forget serial check of %s:%s by %s delayed by %s',
                dump(oid), dump(serial), dump(ttid),
                dump(self.app.tm.getLockingTID(oid)))
            # send an answer as the client side is waiting for it
            conn.answer(Packets.AnswerCheckCurrentSerial(0, oid, serial))
        else:
            if SLOW_STORE is not None:
                duration = time.time() - request_time
                if duration > SLOW_STORE:
                    logging.info('CheckCurrentSerial delay: %.02fs', duration)
            conn.answer(Packets.AnswerCheckCurrentSerial(0, oid, serial))


# like ClientOperationHandler but read-only & only for tid <= backup_tid
<<<<<<< HEAD
class ClientROOperationHandler(ClientOperationHandler):

    def _readOnly(self, conn, *args, **kw):
        p = Errors.ReadOnlyAccess('read-only access because cluster is in backuping mode')
        conn.answer(p)
=======
class ClientReadOnlyOperationHandler(ClientOperationHandler):

    def _readOnly(self, conn, *args, **kw):
        conn.answer(Errors.ReadOnlyAccess(
            'read-only access because cluster is in backuping mode'))
>>>>>>> 4ef05b9e

    abortTransaction        = _readOnly
    askStoreTransaction     = _readOnly
    askVoteTransaction      = _readOnly
    askStoreObject          = _readOnly
    askFinalTID             = _readOnly
<<<<<<< HEAD
    askCheckCurrentSerial   = _readOnly     # takes write lock & is only used when going to commit
=======
    # takes write lock & is only used when going to commit
    askCheckCurrentSerial   = _readOnly
>>>>>>> 4ef05b9e

    # below operations: like in ClientOperationHandler but cut tid <= backup_tid

    def askTransactionInformation(self, conn, tid):
        backup_tid = self.app.dm.getBackupTID()
        if tid > backup_tid:
<<<<<<< HEAD
            p = Errors.TidNotFound('tids > %s are not fully fetched yet' % dump(backup_tid))
            conn.answer(p)
            return
        super(ClientROOperationHandler, self).askTransactionInformation(conn, tid)

    def askObject(self, conn, oid, serial, tid):
        backup_tid = self.app.dm.getBackupTID()
        if serial and serial > backup_tid:
            # obj lookup will find nothing, but return properly either
            # OidDoesNotExist or OidNotFound
            serial = ZERO_TID
        if tid:
            tid = min(tid, add64(backup_tid, 1))

        # limit "latest obj" query to tid <= backup_tid
        if not serial and not tid:
            tid = add64(backup_tid, 1)

        super(ClientROOperationHandler, self).askObject(conn, oid, serial, tid)
=======
            conn.answer(Errors.TidNotFound(
                'tids > %s are not fully fetched yet' % dump(backup_tid)))
            return
        super(ClientReadOnlyOperationHandler, self).askTransactionInformation(
            conn, tid)

    def askObject(self, conn, oid, serial, tid):
        backup_tid = self.app.dm.getBackupTID()
        if serial:
            if serial > backup_tid:
                # obj lookup will find nothing, but return properly either
                # OidDoesNotExist or OidNotFound
                serial = ZERO_TID
        elif tid:
            tid = min(tid, add64(backup_tid, 1))

        # limit "latest obj" query to tid <= backup_tid
        else:
            tid = add64(backup_tid, 1)

        super(ClientReadOnlyOperationHandler, self).askObject(
            conn, oid, serial, tid)
>>>>>>> 4ef05b9e

    def askTIDsFrom(self, conn, min_tid, max_tid, length, partition):
        backup_tid = self.app.dm.getBackupTID()
        max_tid = min(max_tid, backup_tid)
        # NOTE we don't need to adjust min_tid: if min_tid > max_tid
        #      db.getReplicationTIDList will return empty [], which is correct
<<<<<<< HEAD
        super(ClientROOperationHandler, self).askTIDsFrom(
=======
        super(ClientReadOnlyOperationHandler, self).askTIDsFrom(
>>>>>>> 4ef05b9e
                conn, min_tid, max_tid, length, partition)

    def askTIDs(self, conn, first, last, partition):
        backup_tid = self.app.dm.getBackupTID()
        tid_list = self._askTIDs(first, last, partition)
        tid_list = filter(lambda tid: tid <= backup_tid, tid_list)
        conn.answer(Packets.AnswerTIDs(tid_list))

    # FIXME askObjectUndoSerial to limit tid <= backup_tid
    # (askObjectUndoSerial is used in undo() but itself is read-only query)

    # FIXME askObjectHistory to limit tid <= backup_tid
    # TODO dm.getObjectHistory has to be first fixed for this
    #def askObjectHistory(self, conn, oid, first, last):<|MERGE_RESOLUTION|>--- conflicted
+++ resolved
@@ -142,19 +142,10 @@
         else:
             partition_list = [partition]
 
-<<<<<<< HEAD
-        tid_list = app.dm.getTIDList(first, last - first, partition_list)
-        return tid_list
-
-    def askTIDs(self, conn, first, last, partition):
-        tid_list = self._askTIDs(first, last, partition)
-        conn.answer(Packets.AnswerTIDs(tid_list))
-=======
         return app.dm.getTIDList(first, last - first, partition_list)
 
     def askTIDs(self, conn, *args):
         conn.answer(Packets.AnswerTIDs(self._askTIDs(*args)))
->>>>>>> 4ef05b9e
 
     def askFinalTID(self, conn, ttid):
         conn.answer(Packets.AnswerFinalTID(self.app.tm.getFinalTID(ttid)))
@@ -235,58 +226,25 @@
 
 
 # like ClientOperationHandler but read-only & only for tid <= backup_tid
-<<<<<<< HEAD
-class ClientROOperationHandler(ClientOperationHandler):
-
-    def _readOnly(self, conn, *args, **kw):
-        p = Errors.ReadOnlyAccess('read-only access because cluster is in backuping mode')
-        conn.answer(p)
-=======
 class ClientReadOnlyOperationHandler(ClientOperationHandler):
 
     def _readOnly(self, conn, *args, **kw):
         conn.answer(Errors.ReadOnlyAccess(
             'read-only access because cluster is in backuping mode'))
->>>>>>> 4ef05b9e
 
     abortTransaction        = _readOnly
     askStoreTransaction     = _readOnly
     askVoteTransaction      = _readOnly
     askStoreObject          = _readOnly
     askFinalTID             = _readOnly
-<<<<<<< HEAD
-    askCheckCurrentSerial   = _readOnly     # takes write lock & is only used when going to commit
-=======
     # takes write lock & is only used when going to commit
     askCheckCurrentSerial   = _readOnly
->>>>>>> 4ef05b9e
 
     # below operations: like in ClientOperationHandler but cut tid <= backup_tid
 
     def askTransactionInformation(self, conn, tid):
         backup_tid = self.app.dm.getBackupTID()
         if tid > backup_tid:
-<<<<<<< HEAD
-            p = Errors.TidNotFound('tids > %s are not fully fetched yet' % dump(backup_tid))
-            conn.answer(p)
-            return
-        super(ClientROOperationHandler, self).askTransactionInformation(conn, tid)
-
-    def askObject(self, conn, oid, serial, tid):
-        backup_tid = self.app.dm.getBackupTID()
-        if serial and serial > backup_tid:
-            # obj lookup will find nothing, but return properly either
-            # OidDoesNotExist or OidNotFound
-            serial = ZERO_TID
-        if tid:
-            tid = min(tid, add64(backup_tid, 1))
-
-        # limit "latest obj" query to tid <= backup_tid
-        if not serial and not tid:
-            tid = add64(backup_tid, 1)
-
-        super(ClientROOperationHandler, self).askObject(conn, oid, serial, tid)
-=======
             conn.answer(Errors.TidNotFound(
                 'tids > %s are not fully fetched yet' % dump(backup_tid)))
             return
@@ -309,18 +267,13 @@
 
         super(ClientReadOnlyOperationHandler, self).askObject(
             conn, oid, serial, tid)
->>>>>>> 4ef05b9e
 
     def askTIDsFrom(self, conn, min_tid, max_tid, length, partition):
         backup_tid = self.app.dm.getBackupTID()
         max_tid = min(max_tid, backup_tid)
         # NOTE we don't need to adjust min_tid: if min_tid > max_tid
         #      db.getReplicationTIDList will return empty [], which is correct
-<<<<<<< HEAD
-        super(ClientROOperationHandler, self).askTIDsFrom(
-=======
         super(ClientReadOnlyOperationHandler, self).askTIDsFrom(
->>>>>>> 4ef05b9e
                 conn, min_tid, max_tid, length, partition)
 
     def askTIDs(self, conn, first, last, partition):
