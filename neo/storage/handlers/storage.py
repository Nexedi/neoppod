#
# Copyright (C) 2006-2017  Nexedi SA
#
# This program is free software; you can redistribute it and/or
# modify it under the terms of the GNU General Public License
# as published by the Free Software Foundation; either version 2
# of the License, or (at your option) any later version.
#
# This program is distributed in the hope that it will be useful,
# but WITHOUT ANY WARRANTY; without even the implied warranty of
# MERCHANTABILITY or FITNESS FOR A PARTICULAR PURPOSE.  See the
# GNU General Public License for more details.
#
# You should have received a copy of the GNU General Public License
# along with this program.  If not, see <http://www.gnu.org/licenses/>.

import weakref
from functools import wraps
from neo.lib.connection import ConnectionClosed
from neo.lib.handler import DelayEvent, EventHandler
from neo.lib.protocol import Errors, NodeStates, Packets, ProtocolError, \
    ZERO_HASH

def checkConnectionIsReplicatorConnection(func):
    def wrapper(self, conn, *args, **kw):
        if self.app.replicator.isReplicatingConnection(conn):
            return func(self, conn, *args, **kw)
    return wraps(func)(wrapper)

def checkFeedingConnection(check):
    def decorator(func):
        def wrapper(self, conn, partition, *args, **kw):
            app = self.app
            cell = app.pt.getCell(partition, app.uuid)
            if cell is None or (cell.isOutOfDate() if check else
                                not cell.isReadable()):
                p = Errors.CheckingError if check else Errors.ReplicationError
                return conn.answer(p("partition %u not readable" % partition))
            conn.asServer()
            return func(self, conn, partition, *args, **kw)
        return wraps(func)(wrapper)
    return decorator

class StorageOperationHandler(EventHandler):
    """This class handles events for replications."""

    def connectionLost(self, conn, new_state):
        app = self.app
        if app.operational and conn.isClient():
            # XXX: Connection and Node should merged.
            uuid = conn.getUUID()
            if uuid:
                node = app.nm.getByUUID(uuid)
            else:
                node = app.nm.getByAddress(conn.getAddress())
                node.setState(NodeStates.DOWN)
            replicator = app.replicator
            if replicator.current_node is node:
                replicator.abort()
            app.checker.connectionLost(conn)

    # Client

    def connectionFailed(self, conn):
        if self.app.operational:
            self.app.replicator.abort()

    def _acceptIdentification(self, node, *args):
        self.app.replicator.connected(node)
        self.app.checker.connected(node)

    @checkConnectionIsReplicatorConnection
    def answerFetchTransactions(self, conn, pack_tid, next_tid, tid_list):
        if tid_list:
            deleteTransaction = self.app.dm.deleteTransaction
            for tid in tid_list:
                deleteTransaction(tid)
        assert not pack_tid, "TODO"
        if next_tid:
            # More than one chunk ? This could be a full replication so avoid
            # restarting from the beginning by committing now.
            self.app.dm.commit()
            self.app.replicator.fetchTransactions(next_tid)
        else:
            self.app.replicator.fetchObjects()

    @checkConnectionIsReplicatorConnection
    def addTransaction(self, conn, tid, user, desc, ext, packed, ttid,
                                   oid_list):
        # Directly store the transaction.
        self.app.dm.storeTransaction(tid, (),
            (oid_list, user, desc, ext, packed, ttid), False)

    @checkConnectionIsReplicatorConnection
    def answerFetchObjects(self, conn, pack_tid, next_tid,
                                       next_oid, object_dict):
        if object_dict:
            deleteObject = self.app.dm.deleteObject
            for serial, oid_list in object_dict.iteritems():
                for oid in oid_list:
                    deleteObject(oid, serial)
        # XXX: It should be possible not to commit here if it was the last
        #      chunk, because we'll either commit again when updating
        #      'backup_tid' or the partition table.
        self.app.dm.commit()
        assert not pack_tid, "TODO"
        if next_tid:
            # TODO also provide feedback to master about current replication state (tid)
            self.app.replicator.fetchObjects(next_tid, next_oid)
        else:
            self.app.replicator.finish()

    @checkConnectionIsReplicatorConnection
    def addObject(self, conn, oid, serial, compression,
                              checksum, data, data_serial):
        dm = self.app.dm
        if data or checksum != ZERO_HASH:
            data_id = dm.storeData(checksum, data, compression)
        else:
            data_id = None
        # Directly store the transaction.
        obj = oid, data_id, data_serial
        dm.storeTransaction(serial, (obj,), None, False)

    @checkConnectionIsReplicatorConnection
    def replicationError(self, conn, message):
        self.app.replicator.abort('source message: ' + message)

    def checkingError(self, conn, message):
        try:
            self.app.checker.connectionLost(conn)
        finally:
            self.app.closeClient(conn)

    @property
    def answerCheckTIDRange(self):
        return self.app.checker.checkRange

    @property
    def answerCheckSerialRange(self):
        return self.app.checker.checkRange

    # Server (all methods must set connection as server so that it isn't closed
    #         if client tasks are finished)

    def getEventQueue(self):
        return self.app.tm

    @checkFeedingConnection(check=True)
    def askCheckTIDRange(self, conn, *args):
        app = self.app
        if app.tm.isLockedTid(args[3]): # max_tid
            raise DelayEvent
        msg_id = conn.getPeerId()
        conn = weakref.proxy(conn)
        def check():
            r = app.dm.checkTIDRange(*args)
            try:
<<<<<<< HEAD
                conn.answer(Packets.AnswerCheckTIDRange(*r), msg_id)    # NOTE msg_id: out-of-order answer
=======
                conn.send(Packets.AnswerCheckTIDRange(*r), msg_id)
>>>>>>> 4a82657b
            except (weakref.ReferenceError, ConnectionClosed):
                pass
            yield
        app.newTask(check())

    @checkFeedingConnection(check=True)
    def askCheckSerialRange(self, conn, *args):
        app = self.app
        if app.tm.isLockedTid(args[3]): # max_tid
            raise ProtocolError("transactions must be checked before objects")
        msg_id = conn.getPeerId()
        conn = weakref.proxy(conn)
        def check():
            r = app.dm.checkSerialRange(*args)
            try:
<<<<<<< HEAD
                conn.answer(Packets.AnswerCheckSerialRange(*r), msg_id) # NOTE msg_id: out-of-order answer
=======
                conn.send(Packets.AnswerCheckSerialRange(*r), msg_id)
>>>>>>> 4a82657b
            except (weakref.ReferenceError, ConnectionClosed):
                pass
            yield
        app.newTask(check())

    @checkFeedingConnection(check=False)
    def askFetchTransactions(self, conn, partition, length, min_tid, max_tid,
            tid_list):
        app = self.app
        # NOTE XXX
        if app.tm.isLockedTid(max_tid):
            # Wow, backup cluster is fast. Requested transactions are still in
            # ttrans/ttobj so wait a little.
            # This can also happen for internal replication, when
            #   NotifyTransactionFinished(M->S) + AskFetchTransactions(S->S)
            # is faster than
            #   NotifyUnlockInformation(M->S)
            raise DelayEvent
        msg_id = conn.getPeerId()
        conn = weakref.proxy(conn)
        peer_tid_set = set(tid_list)
        dm = app.dm
        tid_list = dm.getReplicationTIDList(min_tid, max_tid, length + 1,
            partition)
        next_tid = tid_list.pop() if length < len(tid_list) else None
        def push():
            try:
                pack_tid = None # TODO
                for tid in tid_list:
                    if tid in peer_tid_set:
                        peer_tid_set.remove(tid)
                    else:
                        t = dm.getTransaction(tid)
                        if t is None:
                            conn.send(Errors.ReplicationError(
                                "partition %u dropped"
                                % partition), msg_id)
                            return
                        oid_list, user, desc, ext, packed, ttid = t
                        conn.send(Packets.AddTransaction(tid, user,
                            desc, ext, packed, ttid, oid_list), msg_id)
                        yield
<<<<<<< HEAD
                conn.answer(Packets.AnswerFetchTransactions(
                    pack_tid, next_tid, peer_tid_set), msg_id)          # NOTE msg_id: out-of-order answer
=======
                conn.send(Packets.AnswerFetchTransactions(
                    pack_tid, next_tid, peer_tid_set), msg_id)
>>>>>>> 4a82657b
                yield
            except (weakref.ReferenceError, ConnectionClosed):
                pass
        app.newTask(push())

    @checkFeedingConnection(check=False)
    def askFetchObjects(self, conn, partition, length, min_tid, max_tid,
            min_oid, object_dict):
        app = self.app
        if app.tm.isLockedTid(max_tid):
            raise ProtocolError("transactions must be fetched before objects")
        msg_id = conn.getPeerId()
        conn = weakref.proxy(conn)
        dm = app.dm
        object_list = dm.getReplicationObjectList(min_tid, max_tid, length + 1,
            partition, min_oid)
        if length < len(object_list):
            next_tid, next_oid = object_list.pop()
        else:
            next_tid = next_oid = None
        def push():
            try:
                pack_tid = None # TODO
                for serial, oid in object_list:
                    oid_set = object_dict.get(serial)
                    if oid_set:
                        if type(oid_set) is list:
                            object_dict[serial] = oid_set = set(oid_set)
                        if oid in oid_set:
                            oid_set.remove(oid)
                            if not oid_set:
                                del object_dict[serial]
                            continue
                    object = dm.getObject(oid, serial)
                    if not object:
                        conn.send(Errors.ReplicationError(
                            "partition %u dropped or truncated"
                            % partition), msg_id)
                        return
                    conn.send(Packets.AddObject(oid, serial, *object[2:]),
                              msg_id)
                    yield
<<<<<<< HEAD
                conn.answer(Packets.AnswerFetchObjects(
                    pack_tid, next_tid, next_oid, object_dict), msg_id)     # NOTE msg_id: out-of-order answer
=======
                conn.send(Packets.AnswerFetchObjects(
                    pack_tid, next_tid, next_oid, object_dict), msg_id)
>>>>>>> 4a82657b
                yield
            except (weakref.ReferenceError, ConnectionClosed):
                pass
        app.newTask(push())<|MERGE_RESOLUTION|>--- conflicted
+++ resolved
@@ -156,11 +156,7 @@
         def check():
             r = app.dm.checkTIDRange(*args)
             try:
-<<<<<<< HEAD
-                conn.answer(Packets.AnswerCheckTIDRange(*r), msg_id)    # NOTE msg_id: out-of-order answer
-=======
-                conn.send(Packets.AnswerCheckTIDRange(*r), msg_id)
->>>>>>> 4a82657b
+                conn.send(Packets.AnswerCheckTIDRange(*r), msg_id)    # NOTE msg_id: out-of-order answer
             except (weakref.ReferenceError, ConnectionClosed):
                 pass
             yield
@@ -176,11 +172,7 @@
         def check():
             r = app.dm.checkSerialRange(*args)
             try:
-<<<<<<< HEAD
-                conn.answer(Packets.AnswerCheckSerialRange(*r), msg_id) # NOTE msg_id: out-of-order answer
-=======
-                conn.send(Packets.AnswerCheckSerialRange(*r), msg_id)
->>>>>>> 4a82657b
+                conn.send(Packets.AnswerCheckSerialRange(*r), msg_id) # NOTE msg_id: out-of-order answer
             except (weakref.ReferenceError, ConnectionClosed):
                 pass
             yield
@@ -223,13 +215,8 @@
                         conn.send(Packets.AddTransaction(tid, user,
                             desc, ext, packed, ttid, oid_list), msg_id)
                         yield
-<<<<<<< HEAD
-                conn.answer(Packets.AnswerFetchTransactions(
+                conn.send(Packets.AnswerFetchTransactions(
                     pack_tid, next_tid, peer_tid_set), msg_id)          # NOTE msg_id: out-of-order answer
-=======
-                conn.send(Packets.AnswerFetchTransactions(
-                    pack_tid, next_tid, peer_tid_set), msg_id)
->>>>>>> 4a82657b
                 yield
             except (weakref.ReferenceError, ConnectionClosed):
                 pass
@@ -272,13 +259,8 @@
                     conn.send(Packets.AddObject(oid, serial, *object[2:]),
                               msg_id)
                     yield
-<<<<<<< HEAD
-                conn.answer(Packets.AnswerFetchObjects(
+                conn.send(Packets.AnswerFetchObjects(
                     pack_tid, next_tid, next_oid, object_dict), msg_id)     # NOTE msg_id: out-of-order answer
-=======
-                conn.send(Packets.AnswerFetchObjects(
-                    pack_tid, next_tid, next_oid, object_dict), msg_id)
->>>>>>> 4a82657b
                 yield
             except (weakref.ReferenceError, ConnectionClosed):
                 pass
