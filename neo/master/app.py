#
# Copyright (C) 2006-2017  Nexedi SA
#
# This program is free software; you can redistribute it and/or
# modify it under the terms of the GNU General Public License
# as published by the Free Software Foundation; either version 2
# of the License, or (at your option) any later version.
#
# This program is distributed in the hope that it will be useful,
# but WITHOUT ANY WARRANTY; without even the implied warranty of
# MERCHANTABILITY or FITNESS FOR A PARTICULAR PURPOSE.  See the
# GNU General Public License for more details.
#
# You should have received a copy of the GNU General Public License
# along with this program.  If not, see <http://www.gnu.org/licenses/>.

import sys, weakref
from collections import defaultdict
from time import time

from neo.lib import logging
from neo.lib.app import BaseApplication
from neo.lib.debug import register as registerLiveDebugger
from neo.lib.protocol import uuid_str, UUID_NAMESPACES, ZERO_TID
from neo.lib.protocol import ClusterStates, NodeStates, NodeTypes, Packets
from neo.lib.handler import EventHandler
from neo.lib.connection import ListeningConnection, ClientConnection
from neo.lib.exception import ElectionFailure, PrimaryFailure, StoppedOperation

class StateChangedException(Exception): pass

_previous_time = 0
def monotonic_time():
    global _previous_time
    now = time()
    if _previous_time < now:
        _previous_time = now
    else:
        _previous_time = now = _previous_time + 1e-3
    return now

from .backup_app import BackupApplication
from .handlers import election, identification, secondary
from .handlers import administration, client, storage
from .pt import PartitionTable
from .recovery import RecoveryManager
from .transactions import TransactionManager
from .verification import VerificationManager


class Application(BaseApplication):
    """The master node application."""
    packing = None
    storage_readiness = 0
    # Latest completely committed TID
    last_transaction = ZERO_TID
    backup_tid = None
    backup_app = None
    truncate_tid = None

    def __init__(self, config):
        super(Application, self).__init__(
            config.getSSL(), config.getDynamicMasterList())
        self.tm = TransactionManager(self.onTransactionCommitted)

        self.name = config.getCluster()
        self.server = config.getBind()
        self.autostart = config.getAutostart()

        self.storage_ready_dict = {}
        self.storage_starting_set = set()
        for master_address in config.getMasters():
            self.nm.createMaster(address=master_address)

        logging.debug('IP address is %s, port is %d', *self.server)

        # Partition table
        replicas, partitions = config.getReplicas(), config.getPartitions()
        if replicas < 0:
            raise RuntimeError, 'replicas must be a positive integer'
        if partitions <= 0:
            raise RuntimeError, 'partitions must be more than zero'
        self.pt = PartitionTable(partitions, replicas)
        logging.info('Configuration:')
        logging.info('Partitions: %d', partitions)
        logging.info('Replicas  : %d', replicas)
        logging.info('Name      : %s', self.name)

        self.listening_conn = None
        self.primary = None
        self.primary_master_node = None
        self.cluster_state = None

        self.uuid = config.getUUID()

        # election related data
        self.unconnected_master_node_set = set()
        self.negotiating_master_node_set = set()
        self.master_address_dict = weakref.WeakKeyDictionary()

        self._current_manager = None

        # backup
        upstream_cluster = config.getUpstreamCluster()
        if upstream_cluster:
            if upstream_cluster == self.name:
                raise ValueError("upstream cluster name must be"
                                 " different from cluster name")
            self.backup_app = BackupApplication(self, upstream_cluster,
                                                config.getUpstreamMasters())

        self.administration_handler = administration.AdministrationHandler(
            self)
        self.secondary_master_handler = secondary.SecondaryMasterHandler(self)
        self.client_service_handler = client.ClientServiceHandler(self)
        self.client_ro_service_handler = client.ClientReadOnlyServiceHandler(self)
        self.storage_service_handler = storage.StorageServiceHandler(self)

        registerLiveDebugger(on_log=self.log)

    def close(self):
        self.listening_conn = None
        if self.backup_app is not None:
            self.backup_app.close()
        super(Application, self).close()

    def log(self):
        self.em.log()
        if self.backup_app is not None:
            self.backup_app.log()
        self.nm.log()
        self.tm.log()
        if self.pt is not None:
            self.pt.log()

    def run(self):
        try:
            self._run()
        except Exception:
            logging.exception('Pre-mortem data:')
            self.log()
            logging.flush()
            raise

    def _run(self):
        """Make sure that the status is sane and start a loop."""
        # Make a listening port.
        self.listening_conn = ListeningConnection(self, None, self.server)

        # Start a normal operation.
        while self.cluster_state != ClusterStates.STOPPING:
            # (Re)elect a new primary master.
            self.primary = not self.nm.getMasterList()
            if not self.primary:
                self.electPrimary()
            try:
                if self.primary:
                    self.playPrimaryRole()
                else:
                    self.playSecondaryRole()
                raise RuntimeError, 'should not reach here'
            except (ElectionFailure, PrimaryFailure):
                # Forget all connections.
                for conn in self.em.getClientList():
                    conn.close()


    def electPrimary(self):
        """Elect a primary master node.

        The difficulty is that a master node must accept connections from
        others while attempting to connect to other master nodes at the
        same time. Note that storage nodes and client nodes may connect
        to self as well as master nodes."""
        logging.info('begin the election of a primary master')

        client_handler = election.ClientElectionHandler(self)
        self.unconnected_master_node_set.clear()
        self.negotiating_master_node_set.clear()
        self.master_address_dict.clear()
        self.listening_conn.setHandler(election.ServerElectionHandler(self))
        getByAddress = self.nm.getByAddress

        while True:

            # handle new connected masters
            for node in self.nm.getMasterList():
                node.setUnknown()
                self.unconnected_master_node_set.add(node.getAddress())

            # start the election process
            self.primary = None
            self.primary_master_node = None
            try:
                while (self.unconnected_master_node_set or
                        self.negotiating_master_node_set):
                    for addr in self.unconnected_master_node_set:
                        self.negotiating_master_node_set.add(addr)
                        ClientConnection(self, client_handler,
                            # XXX: Ugly, but the whole election code will be
                            # replaced soon
                            getByAddress(addr))
                    self.unconnected_master_node_set.clear()
                    self.em.poll(1)
            except ElectionFailure, m:
                # something goes wrong, clean then restart
                logging.error('election failed: %s', m)

                # Ask all connected nodes to reelect a single primary master.
                for conn in self.em.getClientList():
                    conn.send(Packets.ReelectPrimary())
                    conn.abort()

                # Wait until the connections are closed.
                self.primary = None
                self.primary_master_node = None
                # XXX: Since poll does not wake up anymore every second,
                #      the following time condition should be reviewed.
                #      See also playSecondaryRole.
                t = time() + 10
                while self.em.getClientList() and time() < t:
                    try:
                        self.em.poll(1)
                    except ElectionFailure:
                        pass

                # Close all connections.
                for conn in self.em.getClientList() + self.em.getServerList():
                    conn.close()
            else:
                # election succeed, stop the process
                self.primary = self.primary is None
                break

    def broadcastNodesInformation(self, node_list, exclude=None):
        """
          Broadcast changes for a set a nodes
          Send only one packet per connection to reduce bandwidth
        """
        node_dict = defaultdict(list)
        # group modified nodes by destination node type
        for node in node_list:
            node_info = node.asTuple()
            if node.isAdmin():
                continue
            node_dict[NodeTypes.ADMIN].append(node_info)
            node_dict[NodeTypes.STORAGE].append(node_info)
            if node.isClient():
                continue
            node_dict[NodeTypes.CLIENT].append(node_info)
            if node.isStorage():
                continue
            node_dict[NodeTypes.MASTER].append(node_info)

        now = monotonic_time()
        # send at most one non-empty notification packet per node
        for node in self.nm.getIdentifiedList():
            node_list = node_dict.get(node.getType())
            # We don't skip pending storage nodes because we don't send them
            # the full list of nodes when they're added, and it's also quite
            # useful to notify them about new masters.
            if node_list and node is not exclude:
                node.send(Packets.NotifyNodeInformation(now, node_list))

    def broadcastPartitionChanges(self, cell_list):
        """Broadcast a Notify Partition Changes packet."""
        if cell_list:
            ptid = self.pt.setNextID()
            self.pt.logUpdated()
            packet = Packets.NotifyPartitionChanges(ptid, cell_list)
            for node in self.nm.getIdentifiedList():
                # As for broadcastNodesInformation, we don't send the full PT
                # when pending storage nodes are added, so keep them notified.
                if not node.isMaster():
                    node.send(packet)

    def provideService(self):
        """
        This is the normal mode for a primary master node. Handle transactions
        and stop the service only if a catastrophe happens or the user commits
        a shutdown.
        """
        logging.info('provide service')
        poll = self.em.poll
        self.changeClusterState(ClusterStates.RUNNING)

        # Now everything is passive.
        try:
            while True:
                poll(1)
        except StateChangedException, e:
            if e.args[0] != ClusterStates.STARTING_BACKUP:
                raise
            self.backup_tid = tid = self.getLastTransaction()
            packet = Packets.StartOperation(True)
            tid_dict = {}
            for node in self.nm.getStorageList(only_identified=True):
                tid_dict[node.getUUID()] = tid
                if node.isRunning():
                    node.send(packet)
            self.pt.setBackupTidDict(tid_dict)

    def playPrimaryRole(self):
        logging.info('play the primary role with %r', self.listening_conn)
        self.master_address_dict.clear()
        em = self.em
        packet = Packets.AnnouncePrimary()
        for conn in em.getConnectionList():
            if conn.isListening():
                conn.setHandler(identification.IdentificationHandler(self))
            else:
                conn.send(packet)
                # Primary master should rather establish connections to all
                # secondaries, rather than the other way around. This requires
                # a bit more work when a new master joins a cluster but makes
                # it easier to resolve UUID conflicts with minimal cluster
                # impact, and ensure primary master uniqueness (primary masters
                # become noisy, in that they actively try to maintain
                # connections to all other master nodes, so duplicate
                # primaries will eventually get in touch with each other and
                # resolve the situation with a duel).
                # TODO: only abort client connections, don't close server
                # connections as we want to have them in the end. Secondary
                # masters will reconnect nevertheless, but it's dirty.
                # Currently, it's not trivial to preserve connected nodes,
                # because of poor node status tracking during election.
                # XXX: The above comment is partially wrong in that the primary
                # master is now responsible of allocating node ids, and all
                # other nodes must only create/update/remove nodes when
                # processing node notification. We probably want to keep the
                # current behaviour: having only server connections.
                conn.abort()

        # If I know any storage node, make sure that they are not in the
        # running state, because they are not connected at this stage.
        for node in self.nm.getStorageList():
            if node.isRunning():
                node.setTemporarilyDown()

        if self.uuid is None:
            self.uuid = self.getNewUUID(None, self.server, NodeTypes.MASTER)
            logging.info('My UUID: ' + uuid_str(self.uuid))
        else:
            in_conflict = self.nm.getByUUID(self.uuid)
            if in_conflict is not None:
                logging.warning('UUID conflict at election exit with %r',
                    in_conflict)
                in_conflict.setUUID(None)

        # Do not restart automatically if ElectionFailure is raised, in order
        # to avoid a split of the database. For example, with 2 machines with
        # a master and a storage on each one and replicas=1, the secondary
        # master becomes primary in case of network failure between the 2
        # machines but must not start automatically: otherwise, each storage
        # node would diverge.
        self._startup_allowed = False
        try:
            while True:
                self.runManager(RecoveryManager)
                try:
                    self.runManager(VerificationManager)
                    if not self.backup_tid:
                        self.provideService()
                        # self.provideService only returns without raising
                        # when switching to backup mode.
                    if self.backup_app is None:
                        raise RuntimeError("No upstream cluster to backup"
                                           " defined in configuration")
                    truncate = Packets.Truncate(
                        self.backup_app.provideService())   # NOTE enter to backup main loop
                except StoppedOperation, e:
                    logging.critical('No longer operational')
                    truncate = Packets.Truncate(*e.args) if e.args else None
                    # Automatic restart except if we truncate or retry to.
                    self._startup_allowed = not (self.truncate_tid or truncate)
                self.storage_readiness = 0
                self.storage_ready_dict.clear()
                self.storage_starting_set.clear()
                node_list = []
                for node in self.nm.getIdentifiedList():
                    if node.isStorage() or node.isClient():
                        conn = node.getConnection()
                        conn.send(Packets.StopOperation())
                        if node.isClient():
                            conn.abort()
                            continue
                        if truncate:
                            conn.send(truncate)
                        if node.isRunning():
                            node.setPending()
                            node_list.append(node)
                self.broadcastNodesInformation(node_list)
        except StateChangedException, e:
            assert e.args[0] == ClusterStates.STOPPING
            self.shutdown()

    def playSecondaryRole(self):
        """
        I play a secondary role, thus only wait for a primary master to fail.
        """
        logging.info('play the secondary role with %r', self.listening_conn)

        # Wait for an announcement. If this is too long, probably
        # the primary master is down.
        # XXX: Same remark as in electPrimary.
        t = time() + 10
        while self.primary_master_node is None:
            self.em.poll(1)
            if t < time():
                # election timeout
                raise ElectionFailure("Election timeout")
        self.master_address_dict.clear()

        # Restart completely. Non-optimized
        # but lower level code needs to be stabilized first.
        for conn in self.em.getConnectionList():
            if not conn.isListening():
                conn.close()

        # Reconnect to primary master node.
        self.nm.reset()
        primary_handler = secondary.PrimaryHandler(self)
        ClientConnection(self, primary_handler, self.primary_master_node)

        # and another for the future incoming connections
        self.listening_conn.setHandler(
            identification.SecondaryIdentificationHandler(self))

        while True:
            self.em.poll(1)

    def runManager(self, manager_klass):
        self._current_manager = manager_klass(self)
        try:
            self._current_manager.run()
        finally:
            self._current_manager = None

    def changeClusterState(self, state):
        """
        Change the cluster state and apply right handler on each connections
        """
        if self.cluster_state == state:
            return

        # select the storage handler
        if state in (ClusterStates.RUNNING, ClusterStates.STARTING_BACKUP,
                     ClusterStates.BACKINGUP, ClusterStates.STOPPING_BACKUP):
            storage_handler = self.storage_service_handler
        elif self._current_manager is not None:
            storage_handler = self._current_manager.getHandler()
        elif state == ClusterStates.STOPPING:
            storage_handler = None
        else:
            raise RuntimeError('Unexpected cluster state')

        # change handlers
        notification_packet = Packets.NotifyClusterInformation(state)
        for node in self.nm.getIdentifiedList():
            conn = node.getConnection()
            conn.send(notification_packet)
            if node.isClient():
                if state == ClusterStates.RUNNING:
                    handler = self.client_service_handler
                elif state == ClusterStates.BACKINGUP:
                    handler = self.client_ro_service_handler
                else:
                    if state != ClusterStates.STOPPING:
                        conn.abort()
                    continue
            elif node.isStorage() and storage_handler:
                handler = storage_handler
            else:
                continue # keep handler             # FIXME handler can be not setup-yet at all
            if type(handler) is not type(conn.getLastHandler()):
                conn.setHandler(handler)
                handler.connectionCompleted(conn, new=False)
        self.cluster_state = state

    def getNewUUID(self, uuid, address, node_type):
        getByUUID = self.nm.getByUUID
        if None != uuid != self.uuid:
            node = getByUUID(uuid)
            if node is None or node.getAddress() == address:
                return uuid
        hob = UUID_NAMESPACES[node_type]
        for uuid in xrange((hob << 24) + 1, hob + 0x10 << 24):
            if uuid != self.uuid and getByUUID(uuid) is None:
                return uuid
        raise RuntimeError

    def getClusterState(self):
        return self.cluster_state

    def shutdown(self):
        """Close all connections and exit"""
        self.changeClusterState(ClusterStates.STOPPING)
        # Marking a fictional storage node as starting operation blocks any
        # request to start a new transaction. Do this way has 2 advantages:
        # - It's simpler than changing the handler of all clients,
        #   which is anyway not supported by EventQueue.
        # - Returning an error code would cause activity on client side for
        #   nothing.
        # What's important is to not abort during the second phase of commits
        # and for this, clients must even be able to reconnect, in case of
        # failure during tpc_finish.
        # We're rarely involved in vote, so we have to trust clients that they
        # abort any transaction that is still in the first phase.
        self.storage_starting_set.add(None)
        try:
            # wait for all transaction to be finished
            while self.tm.hasPending():
                self.em.poll(1)
        except StoppedOperation:
            logging.critical('No longer operational')

        logging.info("asking remaining nodes to shutdown")
        self.listening_conn.close()
        handler = EventHandler(self)
        for node in self.nm.getConnectedList():
            conn = node.getConnection()
            if node.isStorage():
                conn.setHandler(handler)
                conn.send(Packets.NotifyNodeInformation(monotonic_time(), ((
                    node.getType(), node.getAddress(), node.getUUID(),
                    NodeStates.TEMPORARILY_DOWN, None),)))
                conn.abort()
            elif conn.pending():
                conn.abort()
            else:
                conn.close()

        while self.em.connection_dict:
            self.em.poll(1)

        # then shutdown
        sys.exit()

    def identifyStorageNode(self, known):
        if known:
            state = NodeStates.RUNNING
        else:
            # same as for verification
            state = NodeStates.PENDING
        return state, self.storage_service_handler

    def onTransactionCommitted(self, txn):
        # I have received all the lock answers now:
        # - send a Notify Transaction Finished to the initiated client node
        # - Invalidate Objects to the other client nodes
        ttid = txn.getTTID()
        tid = txn.getTID()
        transaction_node = txn.getNode()
        invalidate_objects = Packets.InvalidateObjects(tid, txn.getOIDList())
        for client_node in self.nm.getClientList(only_identified=True):
            if client_node is transaction_node:
<<<<<<< HEAD
                c.answer(Packets.AnswerTransactionFinished(ttid, tid),
                         msg_id=txn.getMessageId())                     # NOTE msgid: out-of-order answer
            else:
                # NOTE notifies clients sequentially & irregardless of whether client was subscribed
                c.notify(invalidate_objects)
=======
                client_node.send(Packets.AnswerTransactionFinished(ttid, tid),
                                 msg_id=txn.getMessageId())
            else:
                client_node.send(invalidate_objects)
>>>>>>> 4a82657b

        # Unlock Information to relevant storage nodes.
        notify_unlock = Packets.NotifyUnlockInformation(ttid)
        getByUUID = self.nm.getByUUID
        for storage_uuid in txn.getUUIDList():
            getByUUID(storage_uuid).send(notify_unlock)

        # Notify storage that have replications blocked by this transaction,
        # and clients that try to recover from a failure during tpc_finish.
        notify_finished = Packets.NotifyTransactionFinished(ttid, tid)
        for uuid in txn.getNotificationUUIDList():
            node = getByUUID(uuid)
            if node.isClient():
                # There should be only 1 client interested.
                node.answer(Packets.AnswerFinalTID(tid))
            else:
                node.send(notify_finished)

        assert self.last_transaction < tid, (self.last_transaction, tid)
        self.setLastTransaction(tid)

    def getLastTransaction(self):
        return self.last_transaction

    def setLastTransaction(self, tid):
        self.last_transaction = tid

    def setStorageNotReady(self, uuid):
        self.storage_starting_set.discard(uuid)
        self.storage_ready_dict.pop(uuid, None)
        self.tm.executeQueuedEvents()

    def startStorage(self, node):
        node.send(Packets.StartOperation(self.backup_tid))
        uuid = node.getUUID()
        assert uuid not in self.storage_starting_set
        if uuid not in self.storage_ready_dict:
            self.storage_starting_set.add(uuid)

    def setStorageReady(self, uuid):
        self.storage_starting_set.remove(uuid)
        assert uuid not in self.storage_ready_dict, self.storage_ready_dict
        self.storage_readiness = self.storage_ready_dict[uuid] = \
            self.storage_readiness + 1
        self.tm.executeQueuedEvents()

    def isStorageReady(self, uuid):
        return uuid in self.storage_ready_dict

    def getStorageReadySet(self, readiness=float('inf')):
        return {k for k, v in self.storage_ready_dict.iteritems()
                  if v <= readiness}<|MERGE_RESOLUTION|>--- conflicted
+++ resolved
@@ -554,18 +554,11 @@
         invalidate_objects = Packets.InvalidateObjects(tid, txn.getOIDList())
         for client_node in self.nm.getClientList(only_identified=True):
             if client_node is transaction_node:
-<<<<<<< HEAD
-                c.answer(Packets.AnswerTransactionFinished(ttid, tid),
-                         msg_id=txn.getMessageId())                     # NOTE msgid: out-of-order answer
+                client_node.send(Packets.AnswerTransactionFinished(ttid, tid),
+                                 msg_id=txn.getMessageId())                       # NOTE msgid: out-of-order answer
             else:
                 # NOTE notifies clients sequentially & irregardless of whether client was subscribed
-                c.notify(invalidate_objects)
-=======
-                client_node.send(Packets.AnswerTransactionFinished(ttid, tid),
-                                 msg_id=txn.getMessageId())
-            else:
                 client_node.send(invalidate_objects)
->>>>>>> 4a82657b
 
         # Unlock Information to relevant storage nodes.
         notify_unlock = Packets.NotifyUnlockInformation(ttid)
