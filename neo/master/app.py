--- conflicted
+++ resolved
@@ -103,11 +103,7 @@
             self)
         self.secondary_master_handler = secondary.SecondaryMasterHandler(self)
         self.client_service_handler = client.ClientServiceHandler(self)
-<<<<<<< HEAD
-        self.client_ro_service_handler = client.ClientROServiceHandler(self)
-=======
         self.client_ro_service_handler = client.ClientReadOnlyServiceHandler(self)
->>>>>>> 4ef05b9e
         self.storage_service_handler = storage.StorageServiceHandler(self)
 
         registerLiveDebugger(on_log=self.log)
