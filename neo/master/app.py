--- conflicted
+++ resolved
@@ -454,9 +454,6 @@
             elif node.isStorage() and storage_handler:
                 handler = storage_handler
             else:
-<<<<<<< HEAD
-                continue # keep handler             # FIXME handler can be not setup-yet at all
-=======
                 # There's a single handler type for admins.
                 # Client can't change handler without being first disconnected.
                 assert state in (
@@ -464,7 +461,6 @@
                     ClusterStates.STOPPING_BACKUP,
                     ) or not node.isClient(), (state, node)
                 continue # keep handler
->>>>>>> 6332112c
             if type(handler) is not type(conn.getLastHandler()):
                 conn.setHandler(handler)
                 handler.handlerSwitched(conn, new=False)
