--- conflicted
+++ resolved
@@ -115,8 +115,4 @@
             if not uid_set:
                 app.packing = None
                 if not client.isClosed():
-<<<<<<< HEAD
-                    client.answer(Packets.AnswerPack(True), msg_id=msg_id)  # NOTE msg_id: out-of-order answer
-=======
-                    client.send(Packets.AnswerPack(True), msg_id)
->>>>>>> 4a82657b
+                    client.send(Packets.AnswerPack(True), msg_id)       # NOTE msg_id: out-of-order answer
