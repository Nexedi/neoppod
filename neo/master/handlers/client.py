--- conflicted
+++ resolved
@@ -120,20 +120,11 @@
 
 
 # like ClientServiceHandler but read-only & only for tid <= backup_tid
-<<<<<<< HEAD
-class ClientROServiceHandler(ClientServiceHandler):
-
-    def _readOnly(self, conn, *args, **kw):
-        p = Errors.ReadOnlyAccess('read-only access because cluster is in backuping mode')
-        conn.answer(p)
-
-=======
 class ClientReadOnlyServiceHandler(ClientServiceHandler):
 
     def _readOnly(self, conn, *args, **kw):
         conn.answer(Errors.ReadOnlyAccess(
             'read-only access because cluster is in backuping mode'))
->>>>>>> 4ef05b9e
 
     askBeginTransaction     = _readOnly
     askNewOIDs              = _readOnly
