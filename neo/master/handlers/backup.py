#
# Copyright (C) 2012-2016  Nexedi SA
#
# This program is free software; you can redistribute it and/or
# modify it under the terms of the GNU General Public License
# as published by the Free Software Foundation; either version 2
# of the License, or (at your option) any later version.
#
# This program is distributed in the hope that it will be useful,
# but WITHOUT ANY WARRANTY; without even the implied warranty of
# MERCHANTABILITY or FITNESS FOR A PARTICULAR PURPOSE.  See the
# GNU General Public License for more details.
#
# You should have received a copy of the GNU General Public License
# along with this program.  If not, see <http://www.gnu.org/licenses/>.

from neo.lib.exception import PrimaryFailure
from neo.lib.handler import EventHandler
from neo.lib.protocol import ZERO_TID

class BackupHandler(EventHandler):
    """Handler dedicated to upstream master during BACKINGUP state"""

    def connectionLost(self, conn, new_state):
        if self.app.app.listening_conn: # if running
            raise PrimaryFailure('connection lost')

    def answerPartitionTable(self, conn, ptid, row_list):
        self.app.pt.load(ptid, row_list, self.app.nm)

    def notifyPartitionChanges(self, conn, ptid, cell_list):
        self.app.pt.update(ptid, cell_list, self.app.nm)

<<<<<<< HEAD
    def answerNodeInformation(self, conn):
        pass

    def notifyNodeInformation(self, conn, node_list):
        self.app.nm.update(node_list)

    # NOTE invalidation from M -> Mb (all partitions)
=======
>>>>>>> 8eb14b01
    def answerLastTransaction(self, conn, tid):
        app = self.app
        if tid != ZERO_TID:
            app.invalidatePartitions(tid, set(xrange(app.pt.getPartitions())))
        else: # upstream DB is empty
            assert app.app.getLastTransaction() == tid

    # NOTE invalidation from M -> Mb
    def invalidateObjects(self, conn, tid, oid_list):
        app = self.app
        getPartition = app.app.pt.getPartition
        partition_set = set(map(getPartition, oid_list))
        partition_set.add(getPartition(tid))
        app.invalidatePartitions(tid, partition_set)<|MERGE_RESOLUTION|>--- conflicted
+++ resolved
@@ -31,16 +31,7 @@
     def notifyPartitionChanges(self, conn, ptid, cell_list):
         self.app.pt.update(ptid, cell_list, self.app.nm)
 
-<<<<<<< HEAD
-    def answerNodeInformation(self, conn):
-        pass
-
-    def notifyNodeInformation(self, conn, node_list):
-        self.app.nm.update(node_list)
-
     # NOTE invalidation from M -> Mb (all partitions)
-=======
->>>>>>> 8eb14b01
     def answerLastTransaction(self, conn, tid):
         app = self.app
         if tid != ZERO_TID:
