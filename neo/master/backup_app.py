# -*- coding: utf-8 -*-
#
# Copyright (C) 2012-2017  Nexedi SA
#
# This program is free software; you can redistribute it and/or
# modify it under the terms of the GNU General Public License
# as published by the Free Software Foundation; either version 2
# of the License, or (at your option) any later version.
#
# This program is distributed in the hope that it will be useful,
# but WITHOUT ANY WARRANTY; without even the implied warranty of
# MERCHANTABILITY or FITNESS FOR A PARTICULAR PURPOSE.  See the
# GNU General Public License for more details.
#
# You should have received a copy of the GNU General Public License
# along with this program.  If not, see <http://www.gnu.org/licenses/>.

import random, weakref
from bisect import bisect
from collections import defaultdict
from neo.lib import logging
from neo.lib.bootstrap import BootstrapManager
from neo.lib.exception import PrimaryFailure
from neo.lib.handler import EventHandler
from neo.lib.node import NodeManager
from neo.lib.protocol import ClusterStates, \
    NodeTypes, Packets, uuid_str, ZERO_TID
from neo.lib.util import add64, dump
from .app import StateChangedException
from .pt import PartitionTable
from .handlers.backup import BackupHandler

"""
Backup algorithm

This implementation relies on normal storage replication.
Storage nodes that are specialised for backup are not in the same NEO cluster,
but are managed by another master in a different cluster.

When the cluster is in BACKINGUP state, its master acts like a client to the
master of the main cluster. It gets notified of new data thanks to invalidation,
and notifies in turn its storage nodes what/when to replicate.

Storages stay in UP_TO_DATE state, even if partitions are synchronized up to
different tids. Storage nodes remember they are in such state and when
switching into RUNNING state, the cluster cuts the DB at the "backup TID", which
is the last TID for which we have all data. This TID can't be guessed from
'trans' and 'obj' tables, like it is done in normal mode, so:
- The master must even notify storages of transactions that don't modify their
  partitions: see Replicate packets without any source.
- 'backup_tid' properties exist in many places, on the master and the storages,
  so that the DB can be made consistent again at any moment, without losing
  any (or little) data.

Out of backup storage nodes assigned to a partition, one is chosen as primary
for that partition. It means only this node will fetch data from the upstream
cluster, to minimize bandwidth between clusters. Other replicas will
synchronize from the primary node.

There is no conflict of node id between the 2 clusters:
- Storage nodes connect anonymously to upstream.
- The master node gets an id from the upstream master and uses it only when
  communicating with it.
"""

class BackupApplication(object):

    pt = None
    uuid = None

    def __init__(self, app, name, master_addresses):
        self.app = weakref.proxy(app)
        self.name = name
        self.nm = NodeManager()
        for master_address in master_addresses:
            self.nm.createMaster(address=master_address)

    em = property(lambda self: self.app.em)
    ssl = property(lambda self: self.app.ssl)

    def close(self):
        self.nm.close()
        del self.__dict__

    def log(self):
        self.nm.log()
        if self.pt is not None:
            self.pt.log()

    def provideService(self):
        logging.info('provide backup')
        poll = self.em.poll
        app = self.app
        pt = app.pt
        while True:
            app.changeClusterState(ClusterStates.STARTING_BACKUP)
            bootstrap = BootstrapManager(self, NodeTypes.CLIENT)
            # {offset -> node}      (primary storage for off which will be talking to upstream cluster)
            self.primary_partition_dict = {}
            # [[tid]]   part -> []tid↑  (currently scheduled-for-sync txns)
            self.tid_list = tuple([] for _ in xrange(pt.getPartitions()))
            try:
                while True:
                    for node in pt.getNodeSet(readable=True):
                        if not app.isStorageReady(node.getUUID()):
                            break
                    else:
                        break
                    poll(1)
                node, conn, num_partitions, num_replicas = \
                    bootstrap.getPrimaryConnection()
                try:
                    app.changeClusterState(ClusterStates.BACKINGUP)
                    del bootstrap, node
                    if num_partitions != pt.getPartitions():
                        raise RuntimeError("inconsistent number of partitions")
                    self.ignore_invalidations = True
                    self.pt = PartitionTable(num_partitions, num_replicas)
                    conn.setHandler(BackupHandler(self))
                    conn.ask(Packets.AskPartitionTable())
                    conn.ask(Packets.AskLastTransaction())
                    # debug variable to log how big 'tid_list' can be.
                    self.debug_tid_count = 0
                    while True:
                        poll(1)
                except PrimaryFailure, msg:
                    logging.error('upstream master is down: %s', msg)
                finally:
                    app.backup_tid = pt.getBackupTid()
                    try:
                        conn.close()
                    except PrimaryFailure:
                        pass
                    try:
                        del self.pt
                    except AttributeError:
                        pass
            except StateChangedException, e:
                if e.args[0] != ClusterStates.STOPPING_BACKUP:
                    raise
                app.changeClusterState(*e.args)
                tid = app.backup_tid
                # Wait for non-primary partitions to catch up,
                # so that all UP_TO_DATE cells are really UP_TO_DATE.
                # XXX: Another possibility could be to outdate such cells, and
                #      they would be quickly updated at the beginning of the
                #      RUNNING phase. This may simplify code.
                # Any unfinished replication from upstream will be truncated.
                while pt.getBackupTid(min) < tid:
                    poll(1)
                last_tid = app.getLastTransaction()
                handler = EventHandler(app)
                if tid < last_tid:
                    assert tid != ZERO_TID
                    logging.warning("Truncating at %s (last_tid was %s)",
                        dump(app.backup_tid), dump(last_tid))
                else:
                    # We will do a dummy truncation, just to leave backup mode,
                    # so it's fine to start automatically if there's any
                    # missing storage.
                    # XXX: Consider using another method to leave backup mode,
                    #      at least when there's nothing to truncate. Because
                    #      in case of StoppedOperation during VERIFYING state,
                    #      this flag will be wrongly set to False.
                    app._startup_allowed = True
                # If any error happened before reaching this line, we'd go back
                # to backup mode, which is the right mode to recover.
                del app.backup_tid
                # Now back to RECOVERY...
                return tid
            finally:
                del self.primary_partition_dict, self.tid_list
                pt.clearReplicating()

    def nodeLost(self, node):
        getCellList = self.app.pt.getCellList
        trigger_set = set()
        for offset, primary_node in self.primary_partition_dict.items():
            if primary_node is not node:
                continue
            cell_list = getCellList(offset, readable=True)
            cell = max(cell_list, key=lambda cell: cell.backup_tid)
            tid = cell.backup_tid
            self.primary_partition_dict[offset] = primary_node = cell.getNode()
            p = Packets.Replicate(tid, '', {offset: primary_node.getAddress()})
            for cell in cell_list:
                cell.replicating = tid
                if cell.backup_tid < tid:
                    logging.debug(
                        "ask %s to replicate partition %u up to %s from %s",
                        uuid_str(cell.getUUID()), offset,  dump(tid),
                        uuid_str(primary_node.getUUID()))
                    cell.getNode().send(p)
            trigger_set.add(primary_node)
        for node in trigger_set:
            self.triggerBackup(node)

    # NOTE called by backup_app.invalidateObjects() when it has info that
    # partitions in partition_set were updated in upstream cluster (up to `tid`)
    def invalidatePartitions(self, tid, prev_tid, partition_set):
        app = self.app
        app.setLastTransaction(tid)
        pt = app.pt
        trigger_set = set()
        untouched_dict = defaultdict(dict)
        for offset in xrange(pt.getPartitions()):
            try:
                last_max_tid = self.tid_list[offset][-1]
            except IndexError:
                last_max_tid = prev_tid
            if offset in partition_set:
                self.tid_list[offset].append(tid)   # XXX check tid is ↑
                node_list = []
                for cell in pt.getCellList(offset, readable=True):
                    node = cell.getNode()
                    assert node.isConnected(), node
                    if cell.backup_tid == prev_tid:
                        # Let's given 4 TID t0,t1,t2,t3: if a cell is only
                        # modified by t0 & t3 and has all data for t0, 4 values
                        # are possible for its 'backup_tid' until it replicates
                        # up to t3: t0, t1, t2 or t3 - 1
                        # Choosing the smallest one (t0) is easier to implement
                        # but when leaving backup mode, we would always lose
                        # data if the last full transaction does not modify
                        # all partitions. t1 is wrong for the same reason.
                        # So we have chosen the highest one (t3 - 1).
                        # t2 should also work but maybe harder to implement.
                        cell.backup_tid = add64(tid, -1)
                        logging.debug(
                            "partition %u: updating backup_tid of %r to %s",
                            offset, cell, dump(cell.backup_tid))
                    else:
                        assert cell.backup_tid < last_max_tid, (
                            cell.backup_tid, last_max_tid, prev_tid, tid)
                    if app.isStorageReady(node.getUUID()):
                        node_list.append(node)
                assert node_list
                trigger_set.update(node_list)
                # Make sure we have a primary storage for this partition.
                if offset not in self.primary_partition_dict:
                    self.primary_partition_dict[offset] = \
                        random.choice(node_list)
            else:
                # Partition not touched, so increase 'backup_tid' of all
                # "up-to-date" replicas, without having to replicate.
                for cell in pt.getCellList(offset, readable=True):
                    if last_max_tid <= cell.backup_tid:
                        cell.backup_tid = tid
                        untouched_dict[cell.getNode()][offset] = None
                    elif last_max_tid <= cell.replicating:
                        # Same for 'replicating' to avoid useless orders.
                        logging.debug("silently update replicating order"
                            " of %s for partition %u, up to %s",
                            uuid_str(cell.getUUID()), offset,  dump(tid))
                        cell.replicating = tid
        for node, untouched_dict in untouched_dict.iteritems():
            if app.isStorageReady(node.getUUID()):
<<<<<<< HEAD
                node.notify(Packets.Replicate(tid, '', untouched_dict))     # NOTE Mb -> Sb  (notify tid brings no new data)
=======
                node.send(Packets.Replicate(tid, '', untouched_dict))
>>>>>>> 4a82657b
        for node in trigger_set:
            self.triggerBackup(node)
        count = sum(map(len, self.tid_list))
        if self.debug_tid_count < count:
            logging.debug("Maximum number of tracked tids: %u", count)
            self.debug_tid_count = count

    def triggerBackup(self, node):
        tid_list = self.tid_list
        tid = self.app.getLastTransaction()
        replicate_list = []
        for offset, cell in self.app.pt.iterNodeCell(node):
            max_tid = tid_list[offset]
            if max_tid and self.primary_partition_dict[offset] is node and \
               max(cell.backup_tid, cell.replicating) < max_tid[-1]:
                cell.replicating = tid
                replicate_list.append(offset)
        if not replicate_list:
            return
        getCellList = self.pt.getCellList
        source_dict = {}
        address_set = set()
        for offset in replicate_list:
            cell_list = getCellList(offset, readable=True)
            random.shuffle(cell_list)
            assert cell_list, offset
            for cell in cell_list:
                addr = cell.getAddress()
                if addr in address_set:
                    break
            else:
                address_set.add(addr)
            source_dict[offset] = addr
            logging.debug("ask %s to replicate partition %u up to %s from %r",
                uuid_str(node.getUUID()), offset,  dump(tid), addr)
<<<<<<< HEAD
        node.getConnection().notify(Packets.Replicate(              # NOTE Mb -> Sb  (notify to trigger replicate up to tid)
            tid, self.name, source_dict))
=======
        node.send(Packets.Replicate(tid, self.name, source_dict))
>>>>>>> 4a82657b

    # NOTE feedback from Sb -> Mb a partition (requested by invalidatePartitions->triggerBackup) has been replicated
    def notifyReplicationDone(self, node, offset, tid):
        app = self.app
        cell = app.pt.getCell(offset, node.getUUID())
        tid_list = self.tid_list[offset]
        if tid_list: # may be empty if the cell is out-of-date      # XXX check how
                     # or if we're not fully initialized
            if tid < tid_list[0]:                                   # XXX why this is possible?
                cell.replicating = tid
            else:
                try:
                    tid = add64(tid_list[bisect(tid_list, tid)], -1)    # XXX why -1 ?
                except IndexError:
                    last_tid = app.getLastTransaction()
                    if tid < last_tid:
                        tid = last_tid
                        node.send(Packets.Replicate(tid, '', {offset: None}))
        logging.debug("partition %u: updating backup_tid of %r to %s",
                      offset, cell, dump(tid))
        cell.backup_tid = tid
        # TODO: Provide invalidation feedback about new txns to read-only
        #       clients connected to backup cluster. Not only here but also
        #       hooked to in-progress feedback from fetchObjects (storage).
        # Forget tids we won't need anymore.
        cell_list = app.pt.getCellList(offset, readable=True)
        del tid_list[:bisect(tid_list, min(x.backup_tid for x in cell_list))]   # XXX not only for primary Sb ?
        primary_node = self.primary_partition_dict.get(offset)
        primary = primary_node is node
        result = None if primary else app.pt.setUpToDate(node, offset)
        assert cell.isReadable()
        if result: # was out-of-date
            if primary_node is not None:
                max_tid, = [x.backup_tid for x in cell_list
                                         if x.getNode() is primary_node]
                if tid < max_tid:
                    cell.replicating = max_tid
                    logging.debug(
                        "ask %s to replicate partition %u up to %s from %s",
                        uuid_str(node.getUUID()), offset,  dump(max_tid),
                        uuid_str(primary_node.getUUID()))
                    node.send(Packets.Replicate(max_tid, '',
                        {offset: primary_node.getAddress()}))
        else:
            if app.getClusterState() == ClusterStates.BACKINGUP:
                self.triggerBackup(node)
            if primary:
                # Notify secondary storages that they can replicate from
                # primary ones, even if they are already replicating.
                p = Packets.Replicate(tid, '', {offset: node.getAddress()})
                for cell in cell_list:
                    if max(cell.backup_tid, cell.replicating) < tid:
                        cell.replicating = tid
                        logging.debug(
                            "ask %s to replicate partition %u up to %s from %s",
                            uuid_str(cell.getUUID()), offset,
                            dump(tid), uuid_str(node.getUUID()))
                        cell.getNode().send(p)
        return result<|MERGE_RESOLUTION|>--- conflicted
+++ resolved
@@ -255,11 +255,7 @@
                         cell.replicating = tid
         for node, untouched_dict in untouched_dict.iteritems():
             if app.isStorageReady(node.getUUID()):
-<<<<<<< HEAD
-                node.notify(Packets.Replicate(tid, '', untouched_dict))     # NOTE Mb -> Sb  (notify tid brings no new data)
-=======
-                node.send(Packets.Replicate(tid, '', untouched_dict))
->>>>>>> 4a82657b
+                node.send(Packets.Replicate(tid, '', untouched_dict))      # NOTE Mb -> Sb  (notify tid brings no new data)
         for node in trigger_set:
             self.triggerBackup(node)
         count = sum(map(len, self.tid_list))
@@ -295,12 +291,7 @@
             source_dict[offset] = addr
             logging.debug("ask %s to replicate partition %u up to %s from %r",
                 uuid_str(node.getUUID()), offset,  dump(tid), addr)
-<<<<<<< HEAD
-        node.getConnection().notify(Packets.Replicate(              # NOTE Mb -> Sb  (notify to trigger replicate up to tid)
-            tid, self.name, source_dict))
-=======
-        node.send(Packets.Replicate(tid, self.name, source_dict))
->>>>>>> 4a82657b
+        node.send(Packets.Replicate(tid, self.name, source_dict))         # NOTE Mb -> Sb  (notify to trigger replicate up to tid)
 
     # NOTE feedback from Sb -> Mb a partition (requested by invalidatePartitions->triggerBackup) has been replicated
     def notifyReplicationDone(self, node, offset, tid):
