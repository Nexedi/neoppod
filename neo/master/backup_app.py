# -*- coding: utf-8 -*-
#
# Copyright (C) 2012-2017  Nexedi SA
#
# This program is free software; you can redistribute it and/or
# modify it under the terms of the GNU General Public License
# as published by the Free Software Foundation; either version 2
# of the License, or (at your option) any later version.
#
# This program is distributed in the hope that it will be useful,
# but WITHOUT ANY WARRANTY; without even the implied warranty of
# MERCHANTABILITY or FITNESS FOR A PARTICULAR PURPOSE.  See the
# GNU General Public License for more details.
#
# You should have received a copy of the GNU General Public License
# along with this program.  If not, see <http://www.gnu.org/licenses/>.

import random, weakref
from bisect import bisect
from collections import defaultdict
from neo.lib import logging
from neo.lib.bootstrap import BootstrapManager
from neo.lib.exception import PrimaryFailure
from neo.lib.handler import EventHandler
from neo.lib.node import NodeManager
from neo.lib.protocol import ClusterStates, \
    NodeTypes, Packets, uuid_str, ZERO_TID
from neo.lib.util import add64, dump
from .app import StateChangedException
from .pt import PartitionTable
from .handlers.backup import BackupHandler

"""
Backup algorithm

This implementation relies on normal storage replication.
Storage nodes that are specialised for backup are not in the same NEO cluster,
but are managed by another master in a different cluster.

When the cluster is in BACKINGUP state, its master acts like a client to the
master of the main cluster. It gets notified of new data thanks to invalidation,
and notifies in turn its storage nodes what/when to replicate.

Storages stay in UP_TO_DATE state, even if partitions are synchronized up to
different tids. Storage nodes remember they are in such state and when
switching into RUNNING state, the cluster cuts the DB at the "backup TID", which
is the last TID for which we have all data. This TID can't be guessed from
'trans' and 'obj' tables, like it is done in normal mode, so:
- The master must even notify storages of transactions that don't modify their
  partitions: see Replicate packets without any source.
- 'backup_tid' properties exist in many places, on the master and the storages,
  so that the DB can be made consistent again at any moment, without losing
  any (or little) data.

Out of backup storage nodes assigned to a partition, one is chosen as primary
for that partition. It means only this node will fetch data from the upstream
cluster, to minimize bandwidth between clusters. Other replicas will
synchronize from the primary node.

There is no conflict of node id between the 2 clusters:
- Storage nodes connect anonymously to upstream.
- The master node gets an id from the upstream master and uses it only when
  communicating with it.
"""

class BackupApplication(object):

    pt = None
    uuid = None

    def __init__(self, app, name, master_addresses):
        self.app = weakref.proxy(app)
        self.name = name
        self.nm = NodeManager()
        for master_address in master_addresses:
            self.nm.createMaster(address=master_address)

    em = property(lambda self: self.app.em)
    ssl = property(lambda self: self.app.ssl)

    def close(self):
        self.nm.close()
        del self.__dict__

    def log(self):
        self.nm.log()
        if self.pt is not None:
            self.pt.log()

    def provideService(self):
        logging.info('provide backup')
        poll = self.em.poll
        app = self.app
        pt = app.pt
        while True:
            app.changeClusterState(ClusterStates.STARTING_BACKUP)
            bootstrap = BootstrapManager(self, NodeTypes.CLIENT)
            # {offset -> node}      (primary storage for off which will be talking to upstream cluster)
            self.primary_partition_dict = {}
            # [[tid]]   part -> []tid↑  (currently scheduled-for-sync txns)
            self.tid_list = tuple([] for _ in xrange(pt.getPartitions()))
            try:
                while True:
                    for node in pt.getNodeSet(readable=True):
                        if not app.isStorageReady(node.getUUID()):
                            break
                    else:
                        break
                    poll(1)
                node, conn, num_partitions, num_replicas = \
                    bootstrap.getPrimaryConnection()
                try:
                    app.changeClusterState(ClusterStates.BACKINGUP)
                    del bootstrap, node
                    if num_partitions != pt.getPartitions():
                        raise RuntimeError("inconsistent number of partitions")
                    self.ignore_invalidations = True
                    self.pt = PartitionTable(num_partitions, num_replicas)
                    conn.setHandler(BackupHandler(self))
                    conn.ask(Packets.AskPartitionTable())
                    conn.ask(Packets.AskLastTransaction())
                    # debug variable to log how big 'tid_list' can be.
                    self.debug_tid_count = 0
                    while True:
                        poll(1)
                except PrimaryFailure, msg:
                    logging.error('upstream master is down: %s', msg)
                finally:
                    app.backup_tid = pt.getBackupTid()
                    try:
                        conn.close()
                    except PrimaryFailure:
                        pass
                    try:
                        del self.pt
                    except AttributeError:
                        pass
            except StateChangedException, e:
                if e.args[0] != ClusterStates.STOPPING_BACKUP:
                    raise
                app.changeClusterState(*e.args)
                tid = app.backup_tid
                # Wait for non-primary partitions to catch up,
                # so that all UP_TO_DATE cells are really UP_TO_DATE.
                # XXX: Another possibility could be to outdate such cells, and
                #      they would be quickly updated at the beginning of the
                #      RUNNING phase. This may simplify code.
                # Any unfinished replication from upstream will be truncated.
                while pt.getBackupTid(min) < tid:
                    poll(1)
                last_tid = app.getLastTransaction()
                handler = EventHandler(app)
                if tid < last_tid:
                    assert tid != ZERO_TID
                    logging.warning("Truncating at %s (last_tid was %s)",
                        dump(app.backup_tid), dump(last_tid))
                else:
                    # We will do a dummy truncation, just to leave backup mode,
                    # so it's fine to start automatically if there's any
                    # missing storage.
                    # XXX: Consider using another method to leave backup mode,
                    #      at least when there's nothing to truncate. Because
                    #      in case of StoppedOperation during VERIFYING state,
                    #      this flag will be wrongly set to False.
                    app._startup_allowed = True
                # If any error happened before reaching this line, we'd go back
                # to backup mode, which is the right mode to recover.
                del app.backup_tid
                # Now back to RECOVERY...
                return tid
            finally:
                del self.primary_partition_dict, self.tid_list
                pt.clearReplicating()

    def nodeLost(self, node):
        getCellList = self.app.pt.getCellList
        trigger_set = set()
        for offset, primary_node in self.primary_partition_dict.items():
            if primary_node is not node:
                continue
            cell_list = getCellList(offset, readable=True)
            cell = max(cell_list, key=lambda cell: cell.backup_tid)
            tid = cell.backup_tid
            self.primary_partition_dict[offset] = primary_node = cell.getNode()
            p = Packets.Replicate(tid, '', {offset: primary_node.getAddress()})
            for cell in cell_list:
                cell.replicating = tid
                if cell.backup_tid < tid:
                    logging.debug(
                        "ask %s to replicate partition %u up to %s from %s",
                        uuid_str(cell.getUUID()), offset,  dump(tid),
                        uuid_str(primary_node.getUUID()))
                    cell.getNode().send(p)
            trigger_set.add(primary_node)
        for node in trigger_set:
            self.triggerBackup(node)

    # NOTE called by backup_app.invalidateObjects() when it has info that
    # partitions in partition_set were updated in upstream cluster (up to `tid`)
    def invalidatePartitions(self, tid, prev_tid, partition_set):
        app = self.app
        app.setLastTransaction(tid)
        pt = app.pt
        trigger_set = set()
        untouched_dict = defaultdict(dict)
        for offset in xrange(pt.getPartitions()):
            try:
                last_max_tid = self.tid_list[offset][-1]
            except IndexError:
                last_max_tid = prev_tid
            if offset in partition_set:
<<<<<<< HEAD
                self.tid_list[offset].append(tid)   # XXX check tid is ↑
=======
                primary_list = []
>>>>>>> 1b57a7ae
                node_list = []
                cell_list = pt.getCellList(offset, readable=True)
                for cell in cell_list:
                    node = cell.getNode()
                    assert node.isConnected(), node
                    if cell.backup_tid == prev_tid:
                        if prev_tid == tid:
                            # Connecting to upstream: any node is that is
                            # up-to-date wrt upstream is candidate for being
                            # primary.
                            assert self.ignore_invalidations
                            if app.isStorageReady(node.getUUID()):
                                primary_list.append(node)
                            continue
                        # Let's given 4 TID t0,t1,t2,t3: if a cell is only
                        # modified by t0 & t3 and has all data for t0, 4 values
                        # are possible for its 'backup_tid' until it replicates
                        # up to t3: t0, t1, t2 or t3 - 1
                        # Choosing the smallest one (t0) is easier to implement
                        # but when leaving backup mode, we would always lose
                        # data if the last full transaction does not modify
                        # all partitions. t1 is wrong for the same reason.
                        # So we have chosen the highest one (t3 - 1).
                        # t2 should also work but maybe harder to implement.
                        cell.backup_tid = add64(tid, -1)
                        logging.debug(
                            "partition %u: updating backup_tid of %r to %s",
                            offset, cell, dump(cell.backup_tid))
                    else:
                        assert cell.backup_tid < last_max_tid, (
                            cell.backup_tid, last_max_tid, prev_tid, tid)
                    if app.isStorageReady(node.getUUID()):
                        node_list.append(node)
                # Make sure we have a primary storage for this partition.
                if offset not in self.primary_partition_dict:
                    self.primary_partition_dict[offset] = \
                        random.choice(primary_list or node_list)
                if node_list:
                    self.tid_list[offset].append(tid)
                    if primary_list:
                        # Resume replication to secondary cells.
                        self._triggerSecondary(
                            self.primary_partition_dict[offset],
                            offset, tid, cell_list)
                    else:
                        trigger_set.update(node_list)
            else:
                # Partition not touched, so increase 'backup_tid' of all
                # "up-to-date" replicas, without having to replicate.
                for cell in pt.getCellList(offset, readable=True):
                    if last_max_tid <= cell.backup_tid:
                        cell.backup_tid = tid
                        untouched_dict[cell.getNode()][offset] = None
                    elif last_max_tid <= cell.replicating:
                        # Same for 'replicating' to avoid useless orders.
                        logging.debug("silently update replicating order"
                            " of %s for partition %u, up to %s",
                            uuid_str(cell.getUUID()), offset,  dump(tid))
                        cell.replicating = tid
        for node, untouched_dict in untouched_dict.iteritems():
            if app.isStorageReady(node.getUUID()):
                node.send(Packets.Replicate(tid, '', untouched_dict))      # NOTE Mb -> Sb  (notify tid brings no new data)
        for node in trigger_set:
            self.triggerBackup(node)
        count = sum(map(len, self.tid_list))
        if self.debug_tid_count < count:
            logging.debug("Maximum number of tracked tids: %u", count)
            self.debug_tid_count = count

    def triggerBackup(self, node):
        tid_list = self.tid_list
        tid = self.app.getLastTransaction()
        replicate_list = []
        for offset, cell in self.app.pt.iterNodeCell(node):
            max_tid = tid_list[offset]
            if max_tid and self.primary_partition_dict[offset] is node and \
               max(cell.backup_tid, cell.replicating) < max_tid[-1]:
                cell.replicating = tid
                replicate_list.append(offset)
        if not replicate_list:
            return
        getCellList = self.pt.getCellList
        source_dict = {}
        address_set = set()
        for offset in replicate_list:
            cell_list = getCellList(offset, readable=True)
            random.shuffle(cell_list)
            assert cell_list, offset
            for cell in cell_list:
                addr = cell.getAddress()
                if addr in address_set:
                    break
            else:
                address_set.add(addr)
            source_dict[offset] = addr
            logging.debug("ask %s to replicate partition %u up to %s from %r",
                uuid_str(node.getUUID()), offset,  dump(tid), addr)
        node.send(Packets.Replicate(tid, self.name, source_dict))         # NOTE Mb -> Sb  (notify to trigger replicate up to tid)

    # NOTE feedback from Sb -> Mb a partition (requested by invalidatePartitions->triggerBackup) has been replicated
    def notifyReplicationDone(self, node, offset, tid):
        app = self.app
        cell = app.pt.getCell(offset, node.getUUID())
        tid_list = self.tid_list[offset]
        if tid_list: # may be empty if the cell is out-of-date      # XXX check how
                     # or if we're not fully initialized
            if tid < tid_list[0]:                                   # XXX why this is possible?
                cell.replicating = tid
            else:
                try:
                    tid = add64(tid_list[bisect(tid_list, tid)], -1)    # XXX why -1 ?
                except IndexError:
                    last_tid = app.getLastTransaction()
                    if tid < last_tid:
                        tid = last_tid
                        node.send(Packets.Replicate(tid, '', {offset: None}))
        logging.debug("partition %u: updating backup_tid of %r to %s",
                      offset, cell, dump(tid))
        cell.backup_tid = tid
        # TODO: Provide invalidation feedback about new txns to read-only
        #       clients connected to backup cluster. Not only here but also
        #       hooked to in-progress feedback from fetchObjects (storage).
        # Forget tids we won't need anymore.
        cell_list = app.pt.getCellList(offset, readable=True)
        del tid_list[:bisect(tid_list, min(x.backup_tid for x in cell_list))]   # XXX not only for primary Sb ?
        primary_node = self.primary_partition_dict.get(offset)
        primary = primary_node is node
        result = None if primary else app.pt.setUpToDate(node, offset)
        assert cell.isReadable()
        if result: # was out-of-date
            if primary_node is not None:
                max_tid, = [x.backup_tid for x in cell_list
                                         if x.getNode() is primary_node]
                if tid < max_tid:
                    cell.replicating = max_tid
                    logging.debug(
                        "ask %s to replicate partition %u up to %s from %s",
                        uuid_str(node.getUUID()), offset,  dump(max_tid),
                        uuid_str(primary_node.getUUID()))
                    node.send(Packets.Replicate(max_tid, '',
                        {offset: primary_node.getAddress()}))
        else:
            if app.getClusterState() == ClusterStates.BACKINGUP:
                self.triggerBackup(node)
            if primary:
                self._triggerSecondary(node, offset, tid, cell_list)
        return result

    def _triggerSecondary(self, node, offset, tid, cell_list):
        # Notify secondary storages that they can replicate from
        # primary ones, even if they are already replicating.
        p = Packets.Replicate(tid, '', {offset: node.getAddress()})
        for cell in cell_list:
            if max(cell.backup_tid, cell.replicating) < tid:
                cell.replicating = tid
                logging.debug(
                    "ask %s to replicate partition %u up to %s from %s",
                    uuid_str(cell.getUUID()), offset,
                    dump(tid), uuid_str(node.getUUID()))
                cell.getNode().send(p)<|MERGE_RESOLUTION|>--- conflicted
+++ resolved
@@ -209,11 +209,7 @@
             except IndexError:
                 last_max_tid = prev_tid
             if offset in partition_set:
-<<<<<<< HEAD
-                self.tid_list[offset].append(tid)   # XXX check tid is ↑
-=======
                 primary_list = []
->>>>>>> 1b57a7ae
                 node_list = []
                 cell_list = pt.getCellList(offset, readable=True)
                 for cell in cell_list:
@@ -252,7 +248,7 @@
                     self.primary_partition_dict[offset] = \
                         random.choice(primary_list or node_list)
                 if node_list:
-                    self.tid_list[offset].append(tid)
+                    self.tid_list[offset].append(tid)   # XXX check tid is ↑
                     if primary_list:
                         # Resume replication to secondary cells.
                         self._triggerSecondary(
