# -*- coding: utf-8 -*-
#
# Copyright (C) 2012-2016  Nexedi SA
#
# This program is free software; you can redistribute it and/or
# modify it under the terms of the GNU General Public License
# as published by the Free Software Foundation; either version 2
# of the License, or (at your option) any later version.
#
# This program is distributed in the hope that it will be useful,
# but WITHOUT ANY WARRANTY; without even the implied warranty of
# MERCHANTABILITY or FITNESS FOR A PARTICULAR PURPOSE.  See the
# GNU General Public License for more details.
#
# You should have received a copy of the GNU General Public License
# along with this program.  If not, see <http://www.gnu.org/licenses/>.

import random, weakref
from bisect import bisect
from collections import defaultdict
from neo.lib import logging
from neo.lib.bootstrap import BootstrapManager
from neo.lib.exception import PrimaryFailure
from neo.lib.handler import EventHandler
from neo.lib.node import NodeManager
from neo.lib.protocol import ClusterStates, \
    NodeTypes, Packets, uuid_str, ZERO_TID
from neo.lib.util import add64, dump
from .app import StateChangedException
from .pt import PartitionTable
from .handlers.backup import BackupHandler

"""
Backup algorithm

This implementation relies on normal storage replication.
Storage nodes that are specialised for backup are not in the same NEO cluster,
but are managed by another master in a different cluster.

When the cluster is in BACKINGUP state, its master acts like a client to the
master of the main cluster. It gets notified of new data thanks to invalidation,
and notifies in turn its storage nodes what/when to replicate.

Storages stay in UP_TO_DATE state, even if partitions are synchronized up to
different tids. Storage nodes remember they are in such state and when
switching into RUNNING state, the cluster cuts the DB at the "backup TID", which
is the last TID for which we have all data. This TID can't be guessed from
'trans' and 'obj' tables, like it is done in normal mode, so:
- The master must even notify storages of transactions that don't modify their
  partitions: see Replicate packets without any source.
- 'backup_tid' properties exist in many places, on the master and the storages,
  so that the DB can be made consistent again at any moment, without losing
  any (or little) data.

Out of backup storage nodes assigned to a partition, one is chosen as primary
for that partition. It means only this node will fetch data from the upstream
cluster, to minimize bandwidth between clusters. Other replicas will
synchronize from the primary node.

There is no conflict of node id between the 2 clusters:
- Storage nodes connect anonymously to upstream.
- The master node gets an id from the upstream master and uses it only when
  communicating with it.
"""

class BackupApplication(object):

    pt = None
    uuid = None

    def __init__(self, app, name, master_addresses):
        self.app = weakref.proxy(app)
        self.name = name
        self.nm = NodeManager()
        for master_address in master_addresses:
            self.nm.createMaster(address=master_address)

    em = property(lambda self: self.app.em)
    ssl = property(lambda self: self.app.ssl)

    def close(self):
        self.nm.close()
        del self.__dict__

    def log(self):
        self.nm.log()
        if self.pt is not None:
            self.pt.log()

    def provideService(self):
        logging.info('provide backup')
        poll = self.em.poll
        app = self.app
        pt = app.pt
        while True:
            app.changeClusterState(ClusterStates.STARTING_BACKUP)
            bootstrap = BootstrapManager(self, NodeTypes.CLIENT)
            # {offset -> node}      (primary storage for off which will be talking to upstream cluster)
            self.primary_partition_dict = {}
            # [[tid]]   part -> []tid↑  (currently scheduled-for-sync txns)
            self.tid_list = tuple([] for _ in xrange(pt.getPartitions()))
            try:
                while True:
                    for node in pt.getNodeSet(readable=True):
                        if not app.isStorageReady(node.getUUID()):
                            break
                    else:
                        break
                    poll(1)
                node, conn, num_partitions, num_replicas = \
                    bootstrap.getPrimaryConnection()
                try:
                    app.changeClusterState(ClusterStates.BACKINGUP)
                    del bootstrap, node
                    if num_partitions != pt.getPartitions():
                        raise RuntimeError("inconsistent number of partitions")
                    self.ignore_invalidations = True
                    self.pt = PartitionTable(num_partitions, num_replicas)
                    conn.setHandler(BackupHandler(self))
                    conn.ask(Packets.AskPartitionTable())
                    conn.ask(Packets.AskLastTransaction())
                    # debug variable to log how big 'tid_list' can be.
                    self.debug_tid_count = 0
                    while True:
                        poll(1)
                except PrimaryFailure, msg:
                    logging.error('upstream master is down: %s', msg)
                finally:
                    app.backup_tid = pt.getBackupTid()
                    try:
                        conn.close()
                    except PrimaryFailure:
                        pass
                    try:
                        del self.pt
                    except AttributeError:
                        pass
            except StateChangedException, e:
                if e.args[0] != ClusterStates.STOPPING_BACKUP:
                    raise
                app.changeClusterState(*e.args)
                tid = app.backup_tid
                # Wait for non-primary partitions to catch up,
                # so that all UP_TO_DATE cells are really UP_TO_DATE.
                # XXX: Another possibility could be to outdate such cells, and
                #      they would be quickly updated at the beginning of the
                #      RUNNING phase. This may simplify code.
                # Any unfinished replication from upstream will be truncated.
                while pt.getBackupTid(min) < tid:
                    poll(1)
                last_tid = app.getLastTransaction()
                handler = EventHandler(app)
                if tid < last_tid:
                    assert tid != ZERO_TID
                    logging.warning("Truncating at %s (last_tid was %s)",
                        dump(app.backup_tid), dump(last_tid))
                else:
                    # We will do a dummy truncation, just to leave backup mode,
                    # so it's fine to start automatically if there's any
                    # missing storage.
                    # XXX: Consider using another method to leave backup mode,
                    #      at least when there's nothing to truncate. Because
                    #      in case of StoppedOperation during VERIFYING state,
                    #      this flag will be wrongly set to False.
                    app._startup_allowed = True
                # If any error happened before reaching this line, we'd go back
                # to backup mode, which is the right mode to recover.
                del app.backup_tid
                # Now back to RECOVERY...
                return tid
            finally:
                del self.primary_partition_dict, self.tid_list
                pt.clearReplicating()

    def nodeLost(self, node):
        getCellList = self.app.pt.getCellList
        trigger_set = set()
        for offset, primary_node in self.primary_partition_dict.items():
            if primary_node is not node:
                continue
            cell_list = getCellList(offset, readable=True)
            cell = max(cell_list, key=lambda cell: cell.backup_tid)
            tid = cell.backup_tid
            self.primary_partition_dict[offset] = primary_node = cell.getNode()
            p = Packets.Replicate(tid, '', {offset: primary_node.getAddress()})
            for cell in cell_list:
                cell.replicating = tid
                if cell.backup_tid < tid:
                    logging.debug(
                        "ask %s to replicate partition %u up to %s from %s",
                        uuid_str(cell.getUUID()), offset,  dump(tid),
                        uuid_str(primary_node.getUUID()))
                    cell.getNode().getConnection().notify(p)
            trigger_set.add(primary_node)
        for node in trigger_set:
            self.triggerBackup(node)

<<<<<<< HEAD
    # NOTE called by backup_app.invalidateObjects() when it has info that
    # partitions in partition_set were updated in upstream cluster (up to `tid`)
    def invalidatePartitions(self, tid, partition_set):
=======
    def invalidatePartitions(self, tid, prev_tid, partition_set):
>>>>>>> 4d3f3723
        app = self.app
        app.setLastTransaction(tid)
        pt = app.pt
        trigger_set = set()
        untouched_dict = defaultdict(dict)
        for offset in xrange(pt.getPartitions()):
            try:
                last_max_tid = self.tid_list[offset][-1]
            except IndexError:
                last_max_tid = prev_tid
            if offset in partition_set:
                self.tid_list[offset].append(tid)   # XXX check tid is ↑
                node_list = []
                for cell in pt.getCellList(offset, readable=True):
                    node = cell.getNode()
                    assert node.isConnected(), node
                    if cell.backup_tid == prev_tid:
                        # Let's given 4 TID t0,t1,t2,t3: if a cell is only
                        # modified by t0 & t3 and has all data for t0, 4 values
                        # are possible for its 'backup_tid' until it replicates
                        # up to t3: t0, t1, t2 or t3 - 1
                        # Choosing the smallest one (t0) is easier to implement
                        # but when leaving backup mode, we would always lose
                        # data if the last full transaction does not modify
                        # all partitions. t1 is wrong for the same reason.
                        # So we have chosen the highest one (t3 - 1).
                        # t2 should also work but maybe harder to implement.
                        cell.backup_tid = add64(tid, -1)
                        logging.debug(
                            "partition %u: updating backup_tid of %r to %s",
                            offset, cell, dump(cell.backup_tid))
                    else:
                        assert cell.backup_tid < last_max_tid, (
                            cell.backup_tid, last_max_tid, prev_tid, tid)
                    if app.isStorageReady(node.getUUID()):
                        node_list.append(node)
                assert node_list
                trigger_set.update(node_list)
                # Make sure we have a primary storage for this partition.
                if offset not in self.primary_partition_dict:
                    self.primary_partition_dict[offset] = \
                        random.choice(node_list)
            else:
                # Partition not touched, so increase 'backup_tid' of all
                # "up-to-date" replicas, without having to replicate.
                for cell in pt.getCellList(offset, readable=True):
                    if last_max_tid <= cell.backup_tid:
                        cell.backup_tid = tid
                        untouched_dict[cell.getNode()][offset] = None
                    elif last_max_tid <= cell.replicating:
                        # Same for 'replicating' to avoid useless orders.
                        logging.debug("silently update replicating order"
                            " of %s for partition %u, up to %s",
                            uuid_str(cell.getUUID()), offset,  dump(tid))
                        cell.replicating = tid
        for node, untouched_dict in untouched_dict.iteritems():
            if app.isStorageReady(node.getUUID()):
                node.notify(Packets.Replicate(tid, '', untouched_dict))     # NOTE Mb -> Sb  (notify tid brings no new data)
        for node in trigger_set:
            self.triggerBackup(node)
        count = sum(map(len, self.tid_list))
        if self.debug_tid_count < count:
            logging.debug("Maximum number of tracked tids: %u", count)
            self.debug_tid_count = count

    def triggerBackup(self, node):
        tid_list = self.tid_list
        tid = self.app.getLastTransaction()
        replicate_list = []
        for offset, cell in self.app.pt.iterNodeCell(node):
            max_tid = tid_list[offset]
            if max_tid and self.primary_partition_dict[offset] is node and \
               max(cell.backup_tid, cell.replicating) < max_tid[-1]:
                cell.replicating = tid
                replicate_list.append(offset)
        if not replicate_list:
            return
        getCellList = self.pt.getCellList
        source_dict = {}
        address_set = set()
        for offset in replicate_list:
            cell_list = getCellList(offset, readable=True)
            random.shuffle(cell_list)
            assert cell_list, offset
            for cell in cell_list:
                addr = cell.getAddress()
                if addr in address_set:
                    break
            else:
                address_set.add(addr)
            source_dict[offset] = addr
            logging.debug("ask %s to replicate partition %u up to %s from %r",
                uuid_str(node.getUUID()), offset,  dump(tid), addr)
        node.getConnection().notify(Packets.Replicate(              # NOTE Mb -> Sb  (notify to trigger replicate up to tid)
            tid, self.name, source_dict))

    # NOTE feedback from Sb -> Mb a partition (requested by invalidatePartitions->triggerBackup) has been replicated
    def notifyReplicationDone(self, node, offset, tid):
        app = self.app
        cell = app.pt.getCell(offset, node.getUUID())
        tid_list = self.tid_list[offset]
        if tid_list: # may be empty if the cell is out-of-date      # XXX check how
                     # or if we're not fully initialized
            if tid < tid_list[0]:                                   # XXX why this is possible?
                cell.replicating = tid
            else:
                try:
                    tid = add64(tid_list[bisect(tid_list, tid)], -1)    # XXX why -1 ?
                except IndexError:
                    last_tid = app.getLastTransaction()
                    if tid < last_tid:
                        tid = last_tid
                        node.notify(Packets.Replicate(tid, '', {offset: None}))
        logging.debug("partition %u: updating backup_tid of %r to %s",
                      offset, cell, dump(tid))
        cell.backup_tid = tid
        # TODO: Provide invalidation feedback about new txns to read-only
        #       clients connected to backup cluster. Not only here but also
        #       hooked to in-progress feedback from fetchObjects (storage).
        # Forget tids we won't need anymore.
        cell_list = app.pt.getCellList(offset, readable=True)
        del tid_list[:bisect(tid_list, min(x.backup_tid for x in cell_list))]   # XXX not only for primary Sb ?
        primary_node = self.primary_partition_dict.get(offset)
        primary = primary_node is node
        result = None if primary else app.pt.setUpToDate(node, offset)
        assert cell.isReadable()
        if result: # was out-of-date
            if primary_node is not None:
                max_tid, = [x.backup_tid for x in cell_list
                                         if x.getNode() is primary_node]
                if tid < max_tid:
                    cell.replicating = max_tid
                    logging.debug(
                        "ask %s to replicate partition %u up to %s from %s",
                        uuid_str(node.getUUID()), offset,  dump(max_tid),
                        uuid_str(primary_node.getUUID()))
                    node.notify(Packets.Replicate(max_tid, '',
                        {offset: primary_node.getAddress()}))
        else:
            if app.getClusterState() == ClusterStates.BACKINGUP:
                self.triggerBackup(node)
            if primary:
                # Notify secondary storages that they can replicate from
                # primary ones, even if they are already replicating.
                p = Packets.Replicate(tid, '', {offset: node.getAddress()})
                for cell in cell_list:
                    if max(cell.backup_tid, cell.replicating) < tid:
                        cell.replicating = tid
                        logging.debug(
                            "ask %s to replicate partition %u up to %s from %s",
                            uuid_str(cell.getUUID()), offset,
                            dump(tid), uuid_str(node.getUUID()))
                        cell.getNode().notify(p)
        return result<|MERGE_RESOLUTION|>--- conflicted
+++ resolved
@@ -195,13 +195,9 @@
         for node in trigger_set:
             self.triggerBackup(node)
 
-<<<<<<< HEAD
     # NOTE called by backup_app.invalidateObjects() when it has info that
     # partitions in partition_set were updated in upstream cluster (up to `tid`)
-    def invalidatePartitions(self, tid, partition_set):
-=======
     def invalidatePartitions(self, tid, prev_tid, partition_set):
->>>>>>> 4d3f3723
         app = self.app
         app.setLastTransaction(tid)
         pt = app.pt
