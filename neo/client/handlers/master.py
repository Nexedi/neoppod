--- conflicted
+++ resolved
@@ -127,18 +127,12 @@
         finally:
             app._cache_lock_release()
 
-<<<<<<< HEAD
-    def notifyPartitionChanges(self, conn, ptid, cell_list):
-        if self.app.pt.filled():    # XXX wrong - updating only when already filled ?
-            self.app.pt.update(ptid, cell_list, self.app.nm)
-=======
     def sendPartitionTable(self, conn, ptid, num_replicas, row_list):
         pt = self.app.pt = object.__new__(PartitionTable)
         pt.load(ptid, num_replicas, row_list, self.app.nm)
 
     def notifyPartitionChanges(self, conn, ptid, num_replicas, cell_list):
         self.app.pt.update(ptid, num_replicas, cell_list, self.app.nm)
->>>>>>> 6332112c
 
     def notifyNodeInformation(self, conn, timestamp, node_list):
         super(PrimaryNotificationsHandler, self).notifyNodeInformation(
