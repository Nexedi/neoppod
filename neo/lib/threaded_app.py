#
# Copyright (C) 2006-2017  Nexedi SA
#
# This program is free software; you can redistribute it and/or
# modify it under the terms of the GNU General Public License
# as published by the Free Software Foundation; either version 2
# of the License, or (at your option) any later version.
#
# This program is distributed in the hope that it will be useful,
# but WITHOUT ANY WARRANTY; without even the implied warranty of
# MERCHANTABILITY or FITNESS FOR A PARTICULAR PURPOSE.  See the
# GNU General Public License for more details.
#
# You should have received a copy of the GNU General Public License
# along with this program.  If not, see <http://www.gnu.org/licenses/>.

import thread, threading, weakref
from . import logging
from .app import BaseApplication
from .debug import register as registerLiveDebugger
from .dispatcher import Dispatcher
from .locking import SimpleQueue

class app_set(weakref.WeakSet):

    def on_log(self):
        for app in self:
            app.log()

app_set = app_set()
registerLiveDebugger(app_set.on_log)


class ThreadContainer(threading.local):

    def __init__(self):
        self.queue = SimpleQueue()
        self.answer = None


class ThreadedApplication(BaseApplication):
    """The client node application."""

    uuid = None

    def __init__(self, master_nodes, name, **kw):
        super(ThreadedApplication, self).__init__(**kw)
        self.poll_thread = threading.Thread(target=self.run, name=name)
        self.poll_thread.daemon = True
        # Internal Attributes common to all thread
        self.name = name
        self.dispatcher = Dispatcher()
        self.master_conn = None

        # load master node list
        for address in master_nodes:
            self.nm.createMaster(address=address)

        # Internal attribute distinct between thread
        self._thread_container = ThreadContainer()
        app_set.add(self) # to register self.on_log

    def close(self):
        # Clear all connection
        self.master_conn = None
        if self.poll_thread.is_alive():
            for conn in self.em.getConnectionList():
                conn.close()
            # Stop polling thread
            logging.debug('Stopping %s', self.poll_thread)
            self.em.wakeup(thread.exit)
        else:
            super(ThreadedApplication, self).close()

    def start(self):
        self.poll_thread.is_alive() or self.poll_thread.start()

    def run(self):
        logging.debug("Started %s", self.poll_thread)
        try:
            self._run()
        finally:
            super(ThreadedApplication, self).close()
            logging.debug("Poll thread stopped")

    def _run(self):
        poll = self.em.poll
        while 1:
            try:
                while 1:
                    poll(1)
            except Exception:
                self.log()
                logging.error("poll raised, retrying", exc_info=1)

    def getHandlerData(self):
        return self._thread_container.answer

    def setHandlerData(self, data):
        self._thread_container.answer = data

    def log(self):
        self.em.log()
        self.nm.log()
        pt = self.__dict__.get('pt')
        if pt is not None:
            pt.log()

    def _handlePacket(self, conn, packet, kw={}, handler=None):
        """
          conn
            The connection which received the packet (forwarded to handler).
          packet
            The packet to handle.
          handler
            The handler to use to handle packet.
            If not given, it will be guessed from connection's not type.
        """
        if handler is None:
            # Guess the handler to use based on the type of node on the
            # connection
            node = self.nm.getByAddress(conn.getAddress())
            if node is None:
                raise ValueError, 'Expecting an answer from a node ' \
                    'which type is not known... Is this right ?'
            if node.isStorage():
                handler = self.storage_handler
            elif node.isMaster():
                handler = self.primary_handler
            else:
                raise ValueError, 'Unknown node type: %r' % (node.__class__, )
        with conn.lock:
            handler.dispatch(conn, packet, kw)

    def _ask(self, conn, packet, handler=None, **kw):
        self.setHandlerData(None)
        queue = self._thread_container.queue
        msg_id = conn.ask(packet, queue=queue, **kw)
        get = queue.get
        _handlePacket = self._handlePacket
        while True:
            qconn, qpacket, kw = get(True)
<<<<<<< HEAD
            is_forgotten = isinstance(qpacket, ForgottenPacket)
            if conn is qconn:
                # check fake packet
                if qpacket is None:
                    raise ConnectionClosed
                if msg_id == qpacket.getId():   # NOTE selector on msg_id
                    if is_forgotten:
                        raise ValueError, 'ForgottenPacket for an ' \
                            'explicitly expected packet.'
                    _handlePacket(qconn, qpacket, kw, handler)
                    break
            if not is_forgotten and qpacket is not None:
                _handlePacket(qconn, qpacket, kw)
=======
            if conn is qconn and msg_id == qpacket.getId():
                _handlePacket(qconn, qpacket, kw, handler)
                break
            _handlePacket(qconn, qpacket, kw)
>>>>>>> 4a82657b
        return self.getHandlerData()<|MERGE_RESOLUTION|>--- conflicted
+++ resolved
@@ -140,24 +140,8 @@
         _handlePacket = self._handlePacket
         while True:
             qconn, qpacket, kw = get(True)
-<<<<<<< HEAD
-            is_forgotten = isinstance(qpacket, ForgottenPacket)
-            if conn is qconn:
-                # check fake packet
-                if qpacket is None:
-                    raise ConnectionClosed
-                if msg_id == qpacket.getId():   # NOTE selector on msg_id
-                    if is_forgotten:
-                        raise ValueError, 'ForgottenPacket for an ' \
-                            'explicitly expected packet.'
-                    _handlePacket(qconn, qpacket, kw, handler)
-                    break
-            if not is_forgotten and qpacket is not None:
-                _handlePacket(qconn, qpacket, kw)
-=======
-            if conn is qconn and msg_id == qpacket.getId():
+            if conn is qconn and msg_id == qpacket.getId():    # NOTE selector on msg_id
                 _handlePacket(qconn, qpacket, kw, handler)
                 break
             _handlePacket(qconn, qpacket, kw)
->>>>>>> 4a82657b
         return self.getHandlerData()