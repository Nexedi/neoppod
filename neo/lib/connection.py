--- conflicted
+++ resolved
@@ -111,14 +111,9 @@
         finally:
             self._is_handling = False
 
-<<<<<<< HEAD
     def _handle(self, connection, packet):  # NOTE incoming packet -> handle -> dispatch ...
-        assert len(self._pending) == 1 or self._pending[0][0]
-=======
-    def _handle(self, connection, packet):
         pending = self._pending
         assert len(pending) == 1 or pending[0][0], pending
->>>>>>> 09bc404f
         logging.packet(connection, packet, False)
         if connection.isClosed() and (connection.isAborted() or
                                       packet.ignoreOnClosedConnection()):
