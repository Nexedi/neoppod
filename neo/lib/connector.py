--- conflicted
+++ resolved
@@ -33,12 +33,8 @@
 
     is_closed = is_server = None
     connect_limit = {}
-<<<<<<< HEAD
     CONNECT_LIMIT = 1   # XXX actually this is (RE-)CONNECT_THROTTLE
-=======
-    CONNECT_LIMIT = 1
     KEEPALIVE = 60, 3, 10
->>>>>>> 48d936cb
     SOMAXCONN = 5 # for threaded tests
 
     def __new__(cls, addr, s=None):
