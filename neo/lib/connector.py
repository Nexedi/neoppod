#
# Copyright (C) 2009-2017  Nexedi SA
#
# This program is free software; you can redistribute it and/or
# modify it under the terms of the GNU General Public License
# as published by the Free Software Foundation; either version 2
# of the License, or (at your option) any later version.
#
# This program is distributed in the hope that it will be useful,
# but WITHOUT ANY WARRANTY; without even the implied warranty of
# MERCHANTABILITY or FITNESS FOR A PARTICULAR PURPOSE.  See the
# GNU General Public License for more details.
#
# You should have received a copy of the GNU General Public License
# along with this program.  If not, see <http://www.gnu.org/licenses/>.

import socket
import ssl
import errno
from time import time
from . import logging
from .protocol import ENCODED_VERSION

# Global connector registry.
# Fill by calling registerConnectorHandler.
# Read by calling SocketConnector.__new__
connector_registry = {}
def registerConnectorHandler(connector_handler):
    connector_registry[connector_handler.af_type] = connector_handler

class SocketConnector(object):
    """ This class is a wrapper for a socket """

    is_closed = is_server = None
    connect_limit = {}
<<<<<<< HEAD
    CONNECT_LIMIT = 1   # XXX actually this is (RE-)CONNECT_THROTTLE
=======
    CONNECT_LIMIT = 1
    SOMAXCONN = 5 # for threaded tests
>>>>>>> 1ef5c1ba

    def __new__(cls, addr, s=None):
        if s is None:
            host, port = addr
            for af_type, cls in connector_registry.iteritems():
                try :
                    socket.inet_pton(af_type, host)
                    break
                except socket.error:
                    pass
            else:
                raise ValueError("Unknown type of host", host)
        self = object.__new__(cls)
        self.addr = cls._normAddress(addr)
        if s is None:
            s = socket.socket(af_type, socket.SOCK_STREAM)
        else:
            self.is_server = True
            self.is_closed = False
        self.socket = s
        self.socket_fd = s.fileno()
        # always use non-blocking sockets
        s.setblocking(0)
        # TCP keepalive, enabled on both sides to detect:
        # - remote host crash
        # - network failure
        # They're more efficient than applicative pings and we don't want
        # to consider the connection dead if the remote node is busy.
        # The following 3 lines are specific to Linux. It seems that OSX
        # has similar options (TCP_KEEPALIVE/TCP_KEEPINTVL/TCP_KEEPCNT),
        # and Windows has SIO_KEEPALIVE_VALS (fixed count of 10).
        s.setsockopt(socket.IPPROTO_TCP, socket.TCP_KEEPIDLE, 60)
        s.setsockopt(socket.IPPROTO_TCP, socket.TCP_KEEPCNT, 3)
        s.setsockopt(socket.IPPROTO_TCP, socket.TCP_KEEPINTVL, 10)
        s.setsockopt(socket.SOL_SOCKET, socket.SO_KEEPALIVE, 1)
        # disable Nagle algorithm to reduce latency
        s.setsockopt(socket.IPPROTO_TCP, socket.TCP_NODELAY, 1)
        self.queued = [ENCODED_VERSION]
        self.queue_size = len(ENCODED_VERSION)
        return self

    def queue(self, data):
        was_empty = not self.queued
        self.queued += data
        for data in data:
            self.queue_size += len(data)
        return was_empty

    def _error(self, op, exc=None):
        if exc is None:
            logging.debug('%r closed in %s', self, op)
        else:
            logging.debug("%s failed for %s: %s (%s)",
                op, self, errno.errorcode[exc.errno], exc.strerror)
        raise ConnectorException

    # Threaded tests monkey-patch the following 2 operations.
    _connect = lambda self, addr: self.socket.connect(addr) # XXX test: -> lonet.dial
    _bind = lambda self, addr: self.socket.bind(addr)       # XXX test: ~> lonet.listen

    def makeClientConnection(self):     # XXX test: -> lonet.dial
        assert self.is_closed is None
        addr = self.addr
        try:
            connect_limit = self.connect_limit[addr]
            if time() < connect_limit:
                # Next call to queue() must return False
                # in order not to enable polling for writing.
                self.queued or self.queued.append('')
                raise ConnectorDelayedConnection(connect_limit)
            if self.queued and not self.queued[0]:
                del self.queued[0]
        except KeyError:
            pass
        self.connect_limit[addr] = time() + self.CONNECT_LIMIT
        self.is_server = self.is_closed = False
        try:
            self._connect(addr)
        except socket.error, e:
            if e.errno == errno.EINPROGRESS:
                return False
            self._error('connect', e)
        return True

    def makeListeningConnection(self):  # XXX test: -> lonet.listen()
        assert self.is_closed is None
        self.is_closed = False
        try:
            self.socket.setsockopt(socket.SOL_SOCKET, socket.SO_REUSEADDR, 1)
            self._bind(self.addr)
            self.socket.listen(self.SOMAXCONN)
        except socket.error, e:
            self.socket.close()
            self._error('listen', e)

    def ssl(self, ssl, on_handshake_done=None):
        self.socket = ssl.wrap_socket(self.socket,
            server_side=self.is_server,
            do_handshake_on_connect=False,
            suppress_ragged_eofs=False)
        self.__class__ = self.SSLHandshakeConnectorClass
        self.on_handshake_done = on_handshake_done
        self.queued or self.queued.append('')

    def getError(self):
        return self.socket.getsockopt(socket.SOL_SOCKET, socket.SO_ERROR)

    def getDescriptor(self):
        # this descriptor must only be used by the event manager, where it
        # guarantee uniqueness only while the connector is opened and
        # registered in epoll
        return self.socket_fd

    @staticmethod
    def _normAddress(addr):
        return addr

    def getAddress(self):
        return self._normAddress(self.socket.getsockname())

    def accept(self):
        try:
            s, addr = self.socket.accept()
            s = self.__class__(addr, s)
            return s, s.addr
        except socket.error, e:
            self._error('accept', e)

    def receive(self, read_buf):
        try:
            data = self.socket.recv(65536)
        except socket.error, e:
            self._error('recv', e)
        if data:
            read_buf.append(data)
            return
        self._error('recv')

    def send(self):
        # XXX: unefficient for big packets
        msg = ''.join(self.queued)
        if msg:
            try:
                n = self.socket.send(msg)
            except socket.error, e:
                self._error('send', e)
            # Do nothing special if n == 0:
            # - it never happens for simple sockets;
            # - for SSL sockets, this is always the case unless everything
            #   could be sent.  # NOTE queue may grow up indefinitely in this case!
            if n != len(msg):
                self.queued[:] = msg[n:],
                self.queue_size -= n
                return False
            del self.queued[:]
            self.queue_size = 0
        else:
            assert not self.queued
        return True


    def shutdown(self):
        self.is_closed = True
        try:
            if self.connect_limit[self.addr] < time():
                del self.connect_limit[self.addr]
        except KeyError:
            pass
        try:
            self.socket.shutdown(socket.SHUT_RDWR)
        except socket.error, e:
            if e.errno != errno.ENOTCONN:
                raise
        return self.socket.close

    def setReconnectionNoDelay(self):
        """Mark as successful so that we can reconnect without delay"""
        self.connect_limit.pop(self.addr, None)

    def __repr__(self):
        if self.is_closed is None:
            state = 'never opened'
        else:
            if self.is_closed:
                state = 'closed '
            else:
                state = 'opened '
            if self.is_server is None:
                state += 'listening'
            else:
                if self.is_server:
                    state += 'from '
                else:
                    state += 'to '
                state += str(self.addr)
        return '<%s at 0x%x fileno %s %s, %s>' % (self.__class__.__name__,
            id(self), '?' if self.is_closed else self.socket_fd,
            self.getAddress(), state)

class SocketConnectorIPv4(SocketConnector):
    " Wrapper for IPv4 sockets"
    af_type = socket.AF_INET

class SocketConnectorIPv6(SocketConnector):
    " Wrapper for IPv6 sockets"
    af_type = socket.AF_INET6

    @staticmethod
    def _normAddress(addr):
        return addr[:2]

registerConnectorHandler(SocketConnectorIPv4)
registerConnectorHandler(SocketConnectorIPv6)


def overlay_connector_class(cls):
    name = cls.__name__[1:]
    alias = name + 'ConnectorClass'
    for base in connector_registry.itervalues():
        setattr(base, alias, type(name + base.__name__,
            cls.__bases__ + (base,), cls.__dict__))
    return cls

@overlay_connector_class
class _SSL:

    def _error(self, op, exc=None):
        if isinstance(exc, ssl.SSLError):
            if not isinstance(exc, ssl.SSLEOFError):
                logging.debug("%s failed for %s: %s", op, self, exc)
                raise ConnectorException
            exc = None
        SocketConnector._error(self, op, exc)

    def receive(self, read_buf):
        try:
            while 1:
                read_buf.append(self.socket.recv(4096))
        except ssl.SSLWantReadError:
            pass
        except socket.error, e:
            self._error('recv', e)

@overlay_connector_class
class _SSLHandshake(_SSL):

    # WKRD: Unfortunately, SSL_do_handshake(3SSL) does not try to reject
    #       non-SSL connections as soon as possible, by checking the first
    #       byte. It even does nothing before receiving a full TLSPlaintext
    #       frame (5 bytes).
    #       The NEO protocol is such that a client connection is always the
    #       first to send a packet, as soon as the connection is established,
    #       and without waiting that the protocol versions are checked.
    #       So in practice, non-SSL connection to SSL would never hang, but
    #       there's another issue: such case results in WRONG_VERSION_NUMBER
    #       instead of something like UNEXPECTED_RECORD, because the SSL
    #       version is checked first.
    #       For better logging, we try to detect non-SSL connections with
    #       MSG_PEEK. This only works reliably on server side.
    #       For SSL client connections, 2 things may prevent the workaround to
    #       log that the remote node has not enabled SSL:
    #       - non-SSL data received (or connection closed) before the first
    #         call to 'recv' in 'do_handshake'
    #       - the server connection detects a wrong protocol version before it
    #         sent its one

    def _handshake(self, read_buf=None):
        # ???Writer  |  send  | receive
        # -----------+--------+--------
        # want read  | remove |   -
        # want write |   -    |  add
        try:
            self.socket.do_handshake()
        except ssl.SSLWantReadError:
            return read_buf is None
        except ssl.SSLWantWriteError:
            return read_buf is not None
        except socket.error, e:
            # OpenSSL 1.1 may raise socket.error(0)
            # where previous versions raised SSLEOFError.
            self._error('send' if read_buf is None else 'recv',
                        e if e.errno else None)
        if not self.queued[0]:
            del self.queued[0]
        del self.receive, self.send
        self.__class__ = self.SSLConnectorClass
        cipher, proto, bits = self.socket.cipher()
        logging.debug("SSL handshake done for %s: %s %s", self, cipher, bits)
        if self.on_handshake_done:
            self.on_handshake_done()
        del self.on_handshake_done
        if read_buf is None:
            return self.send()
        self.receive(read_buf)
        return self.queued

    def send(self, read_buf=None):
        handshake = self.receive = self.send = self._handshake
        return handshake(read_buf)

    def receive(self, read_buf):
        try:
            content_type = self.socket._sock.recv(1, socket.MSG_PEEK)
        except socket.error, e:
            self._error('recv', e)
        if content_type == '\26': # handshake
            return self.send(read_buf)
        if content_type:
            logging.debug('Rejecting non-SSL %r', self)
            raise ConnectorException
        self._error('recv')


class ConnectorException(Exception):
    pass

class ConnectorDelayedConnection(ConnectorException):
    pass<|MERGE_RESOLUTION|>--- conflicted
+++ resolved
@@ -33,12 +33,8 @@
 
     is_closed = is_server = None
     connect_limit = {}
-<<<<<<< HEAD
     CONNECT_LIMIT = 1   # XXX actually this is (RE-)CONNECT_THROTTLE
-=======
-    CONNECT_LIMIT = 1
     SOMAXCONN = 5 # for threaded tests
->>>>>>> 1ef5c1ba
 
     def __new__(cls, addr, s=None):
         if s is None:
