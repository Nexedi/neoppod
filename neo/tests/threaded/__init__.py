--- conflicted
+++ resolved
@@ -383,16 +383,10 @@
         threading.Thread.__init__(self)
         self.daemon = True
         self.node_name = '%s_%u' % (self.node_type, port)
-<<<<<<< HEAD
-        kw.update(getCluster=name, getBind=address,
-            getMasters=master_nodes and parseMasterList(master_nodes))
-        # -> app.__init__()  ; Mock serves as config
-        super(ServerNode, self).__init__(Mock(kw))
-=======
         kw.update(cluster=name, bind=address,
             masters=master_nodes and parseMasterList(master_nodes))
+        # -> app.__init__()
         super(ServerNode, self).__init__(kw)
->>>>>>> 48d936cb
 
     def getVirtualAddress(self):
         return self._init_args['address']
