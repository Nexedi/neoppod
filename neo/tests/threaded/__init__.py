#
# Copyright (C) 2011-2017  Nexedi SA
#
# This program is free software; you can redistribute it and/or
# modify it under the terms of the GNU General Public License
# as published by the Free Software Foundation; either version 2
# of the License, or (at your option) any later version.
#
# This program is distributed in the hope that it will be useful,
# but WITHOUT ANY WARRANTY; without even the implied warranty of
# MERCHANTABILITY or FITNESS FOR A PARTICULAR PURPOSE.  See the
# GNU General Public License for more details.
#
# You should have received a copy of the GNU General Public License
# along with this program.  If not, see <http://www.gnu.org/licenses/>.

# XXX: Consider using ClusterStates.STOPPING to stop clusters

import os, random, select, socket, sys, tempfile
import thread, threading, time, traceback, weakref
from collections import deque
from ConfigParser import SafeConfigParser
from contextlib import contextmanager
from itertools import count
from functools import partial, wraps
from zlib import decompress
from ..mock import Mock
import transaction, ZODB
import neo.admin.app, neo.master.app, neo.storage.app
import neo.client.app, neo.neoctl.app
from neo.client import Storage
from neo.lib import logging
from neo.lib.connection import BaseConnection, \
    ClientConnection, Connection, ConnectionClosed, ListeningConnection
from neo.lib.connector import SocketConnector, ConnectorException
from neo.lib.handler import EventHandler
from neo.lib.locking import SimpleQueue
from neo.lib.protocol import ClusterStates, NodeStates, NodeTypes, Packets
from neo.lib.util import cached_property, parseMasterList, p64
from .. import NeoTestBase, Patch, getTempDirectory, setupMySQLdb, \
    ADDRESS_TYPE, IP_VERSION_FORMAT_DICT, DB_PREFIX, DB_SOCKET, DB_USER

BIND = IP_VERSION_FORMAT_DICT[ADDRESS_TYPE], 0
LOCAL_IP = socket.inet_pton(ADDRESS_TYPE, IP_VERSION_FORMAT_DICT[ADDRESS_TYPE])
TIC_LOOP = xrange(1000)


#   T1                          T2
#
#   __enter__
#   __call__ (wait)
#
#                               __call__
#                   <---------  (wakeup T1)
#                               (sleep)
#
#   __exit__
#   (wakeup T2)     ---------->
#
#                 both T1 & T2 run
class LockLock(object):
    """Double lock used as synchronisation point between 2 threads

    Used to wait that a slave thread has reached a specific location, and to
    keep it suspended there. It resumes on __exit__
    """

    def __init__(self):
        self._l = threading.Lock(), threading.Lock()

    def __call__(self):
        """Define synchronisation point for both threads"""
        if self._owner == thread.get_ident():
            self._l[0].acquire()
        else:
            self._l[0].release()
            self._l[1].acquire()

    def __enter__(self):
        self._owner = thread.get_ident()
        for l in self._l:
            l.acquire(0)
        return self

    def __exit__(self, t, v, tb):
        try:
            self._l[1].release()
        except thread.error:
            pass


# = FIFO lock
class FairLock(deque):
    """Same as a threading.Lock except that waiting threads are queued, so that
    the first one waiting for the lock is the first to get it. This is useful
    when several concurrent threads fight for the same resource in loop:
    the owner could give too little time for other to get a chance to acquire,
    blocking them for a long time with bad luck.
    """

    def __enter__(self, _allocate_lock=threading.Lock):
        me = _allocate_lock()
        me.acquire()
        self.append(me)
        other = self[0]
        while me is not other:
            with other:
                other = self[0]

    def __exit__(self, t, v, tb):
        self.popleft().release()


class Serialized(object):
    """
    "Threaded" tests run all nodes in the same process as the test itself,
    and threads are scheduled by this class, which mainly provides 2 features:
    - more determinism, by minimizing the number of active threads, and
      switching them in a round-robin;
    - tic() method to wait only the necessary time for the cluster to be idle.

    The basic concept is that each thread has a lock that always gets acquired
    by itself. The following pattern is used to yield the processor to the next
    thread:
        release(); acquire()
    It should be noted that this is not atomic, i.e. all other threads
    sometimes complete before a thread tries to acquire its lock: in order that
    the previous thread does not fail by releasing an un-acquired lock,
    we actually use Semaphores instead of Locks.

    The epoll object of each node is hooked so that thread switching happens
    before polling for network activity. An extra epoll object is used to
    detect which node has a readable epoll object.
    """
    check_timeout = False

    @classmethod
    def init(cls):
        cls._busy = set()
        cls._busy_cond = threading.Condition(threading.Lock())
        cls._epoll = select.epoll()
        cls._pdb = None
        cls._sched_lock = threading.Semaphore(0)
        cls._tic_lock = FairLock()
        cls._fd_dict = {}

    @classmethod
    def idle(cls, owner):
        with cls._busy_cond:
            cls._busy.discard(owner)
            cls._busy_cond.notify_all()

    @classmethod
    def stop(cls):
        assert not cls._fd_dict, ("file descriptor leak (%r)\nThis may happen"
            " when a test fails, in which case you can see the real exception"
            " by disabling this one." % cls._fd_dict)
        del(cls._busy, cls._busy_cond, cls._epoll, cls._fd_dict,
            cls._pdb, cls._sched_lock, cls._tic_lock)

    @classmethod
    def _sort_key(cls, fd_event):
        return -cls._fd_dict[fd_event[0]]._last     # NOTE ._last set to time.time()

    @classmethod
    @contextmanager
    def pdb(cls):
        try:
            cls._pdb = sys._getframe(2).f_trace.im_self
            cls._pdb.set_continue()
        except AttributeError:
            pass
        yield
        p = cls._pdb
        if p is not None:
            cls._pdb = None
            t = threading.currentThread()
            p.stdout.write(getattr(t, 'node_name', t.name))
            p.set_trace(sys._getframe(3))

    @classmethod
    def tic(cls, step=-1, check_timeout=(), quiet=False,
            # BUG: We overuse epoll as a way to know if there are pending
            #      network messages. Sometimes, and this is more visible with
            #      a single-core CPU, other threads are still busy and haven't
            #      sent anything yet on the network. This causes tic() to
            #      return prematurely. Passing a non-zero value is a hack.
            timeout=0):
        # If you're in a pdb here, 'n' switches to another thread
        # (the following lines are not supposed to be debugged into)
        with cls._tic_lock, cls.pdb():
            if not quiet:
                f = sys._getframe(1)
                try:
                    logging.info('tic (%s:%u) ...',
                        f.f_code.co_filename, f.f_lineno)
                finally:
                    del f
            if cls._busy:
                with cls._busy_cond:
                    while cls._busy:
                        cls._busy_cond.wait()
            for app in check_timeout:   # XXX hack (?), used only in 1 place
                app.em.epoll.check_timeout = True
                app.em.wakeup()
                del app
<<<<<<< HEAD
            while step: # used as step=-1 (default), =1 (twice), =2 (once)
                event_list = cls._epoll.poll(0)
=======
            while step:
                event_list = cls._epoll.poll(timeout)
>>>>>>> 4a82657b
                if not event_list:
                    break
                step -= 1
                event_list.sort(key=cls._sort_key)
                next_lock = cls._sched_lock
                for fd, event in event_list:
                    self = cls._fd_dict[fd]
                    self._release_next = next_lock.release
                    next_lock = self._lock  # XXX what is self._lock
                                            # XXX ? set in .release_next() ?
                del self
                next_lock.release()
                cls._sched_lock.acquire()

    def __init__(self, app, busy=True):
        self._epoll = app.em.epoll
        app.em.epoll = self
        # XXX: It may have been initialized before the SimpleQueue is patched.
        thread_container = getattr(app, '_thread_container', None)
        thread_container is None or thread_container.__init__()
        if busy:
            self._busy.add(self) # block tic until app waits for polling

    def __getattr__(self, attr):
        # to original .app.epoll.xxx(
        if attr in ('close', 'modify', 'register', 'unregister'):
            return getattr(self._epoll, attr)
        return self.__getattribute__(attr)

    # NOTE poll() / _release_next() (& exit()) are adjusted hooks for
    #      interaction with scheduler   (in .tic())
    def poll(self, timeout):
        if self.check_timeout:
            assert timeout >= 0, (self, timeout)
            del self.check_timeout
        elif timeout:
            with self.pdb(): # same as in tic()
                release = self._release_next
                self._release_next = None
                release()
                self._lock.acquire()
                self._last = time.time()
        return self._epoll.poll(timeout)

    def _release_next(self):
        self._last = time.time()
        self._lock = threading.Semaphore(0)
        fd = self._epoll.fileno()
        cls = self.__class__
        cls._fd_dict[fd] = self
        cls._epoll.register(fd)
        cls.idle(self)

    def exit(self):
        fd = self._epoll.fileno()
        cls = self.__class__
        if cls._fd_dict.pop(fd, None) is None:
            cls.idle(self)
        else:
            cls._epoll.unregister(fd)
            self._release_next()

class TestSerialized(Serialized):   # NOTE used only in .NeoCTL

    def __init__(*args):
        Serialized.__init__(busy=False, *args)

    def poll(self, timeout):
        if timeout:
            for x in TIC_LOOP:
                r = self._epoll.poll(0)
                if r:
                    return r
                Serialized.tic(step=1, timeout=.001)
            raise Exception("tic is looping forever")
        return self._epoll.poll(timeout)


class Node(object):

    @staticmethod
    def convertInitArgs(**kw):
        return {'get' + k.capitalize(): v for k, v in kw.iteritems()}

    def getConnectionList(self, *peers):
        addr = lambda c: c and (c.addr if c.is_server else c.getAddress())
        addr_set = {addr(c.connector) for peer in peers
            for c in peer.em.connection_dict.itervalues()
            if isinstance(c, Connection)}
        addr_set.discard(None)
        return (c for c in self.em.connection_dict.itervalues()
            if isinstance(c, Connection) and addr(c.connector) in addr_set)

    def filterConnection(self, *peers):
        return ConnectionFilter(self.getConnectionList(*peers))

class ServerNode(Node):

    _server_class_dict = {}     # virt-ip -> class

    class __metaclass__(type):
        def __init__(cls, name, bases, d):
            if Node not in bases and threading.Thread not in cls.__mro__:
                cls.__bases__ = bases + (threading.Thread,)
                cls.node_type = getattr(NodeTypes, name[:-11].upper())
                cls._node_list = []
                cls._virtual_ip = socket.inet_ntop(ADDRESS_TYPE,
                    LOCAL_IP[:-1] + chr(2 + len(cls._server_class_dict)))
                cls._server_class_dict[cls._virtual_ip] = cls

    @staticmethod
    def resetPorts():
        for cls in ServerNode._server_class_dict.itervalues():
            del cls._node_list[:]

    @classmethod
    def newAddress(cls):
        address = cls._virtual_ip, len(cls._node_list)  # NOTE addr is vip, #node
        cls._node_list.append(None)
        return address

    @classmethod
    def resolv(cls, address):   # (vip, #node) -> (vip', port)
        try:
            cls = cls._server_class_dict[address[0]]
        except KeyError:
            return address
        return cls._node_list[address[1]].getListeningAddress()

    def __init__(self, cluster=None, address=None, **kw):
        if not address:
            address = self.newAddress()
        if cluster is None:
            master_nodes = kw.get('master_nodes', ())
            name = kw.get('name', 'test')
        else:
            master_nodes = kw.get('master_nodes', cluster.master_nodes)
            name = kw.get('name', cluster.name)
        port = address[1]
        if address is not BIND:
            self._node_list[port] = weakref.proxy(self)
        self._init_args = init_args = kw.copy()
        init_args['cluster'] = cluster
        init_args['address'] = address
        threading.Thread.__init__(self)
        self.daemon = True
        self.node_name = '%s_%u' % (self.node_type, port)
        kw.update(getCluster=name, getBind=address,
            getMasters=master_nodes and parseMasterList(master_nodes, address))
        # -> app.__init__()  ; Mock serves as config
        super(ServerNode, self).__init__(Mock(kw))

    def getVirtualAddress(self):
        return self._init_args['address']

    def resetNode(self, **kw):
        assert not self.is_alive()
        kw = self.convertInitArgs(**kw)
        init_args = self._init_args
        init_args['getReset'] = False
        assert set(kw).issubset(init_args), (kw, init_args)
        init_args.update(kw)
        self.close()
        self.__init__(**init_args)

    def start(self):
        Serialized(self)
        threading.Thread.start(self)

    def run(self):
        try:
            super(ServerNode, self).run()
        finally:
            self._afterRun()
            logging.debug('stopping %r', self)
            self.em.epoll.exit()

    def _afterRun(self):
        try:
            self.listening_conn.close()
            self.listening_conn = None
        except AttributeError:
            pass

    def getListeningAddress(self):
        try:
            return self.listening_conn.getAddress()
        except AttributeError:
            raise ConnectorException

    def stop(self):
        self.em.wakeup(thread.exit)

class AdminApplication(ServerNode, neo.admin.app.Application):
    pass

class MasterApplication(ServerNode, neo.master.app.Application):
    pass

class StorageApplication(ServerNode, neo.storage.app.Application):

    dm = type('', (), {'close': lambda self: None})()

    def _afterRun(self):
        super(StorageApplication, self)._afterRun()
        try:
            self.dm.close()
            del self.dm
        except StandardError: # AttributeError & ProgrammingError
            pass
        if self.master_conn:
            self.master_conn.close()

    def getAdapter(self):
        return self._init_args['getAdapter']

    # get {} oid -> nlocks     ; !0 - in staging area for commit (and for how many txn), oid from whole DB
    def getDataLockInfo(self):
        dm = self.dm
        index = tuple(dm.query("SELECT id, hash, compression FROM data"))
        assert set(dm._uncommitted_data).issubset(x[0] for x in index)
        get = dm._uncommitted_data.get
        return {(str(h), c & 0x7f): get(i, 0) for i, h, c in index}

    def sqlCount(self, table):
        (r,), = self.dm.query("SELECT COUNT(*) FROM " + table)
        return r

class ClientApplication(Node, neo.client.app.Application):

    max_reconnection_to_master = 10

    def __init__(self, master_nodes, name, **kw):
        super(ClientApplication, self).__init__(master_nodes, name, **kw)
        self.poll_thread.node_name = name
        # Smaller cache to speed up tests that checks behaviour when it's too
        # small. See also NEOCluster.cache_size
        self._cache._max_size //= 1024

    def _run(self):
        try:
            super(ClientApplication, self)._run()
        finally:
            self.em.epoll.exit()

    def start(self):
        isinstance(self.em.epoll, Serialized) or Serialized(self)
        super(ClientApplication, self).start()

    def getConnectionList(self, *peers):
        for peer in peers:
            if isinstance(peer, MasterApplication):
                conn = self._getMasterConnection()
            else:
                assert isinstance(peer, StorageApplication)
                conn = self.cp.getConnForNode(self.nm.getByUUID(peer.uuid))
            yield conn

    def extraCellSortKey(self, key):
        return Patch(self.cp, getCellSortKey=lambda orig, cell:
            (orig(cell, lambda: key(cell)), random.random()))

class NeoCTL(neo.neoctl.app.NeoCTL):

    def __init__(self, *args, **kw):
        super(NeoCTL, self).__init__(*args, **kw)
        TestSerialized(self)


class LoggerThreadName(str):

    def __new__(cls, default='TEST'):
        return str.__new__(cls, default)

    def __getattribute__(self, attr):
        return getattr(str(self), attr)

    def __hash__(self):
        return id(self)

    def __str__(self):
        try:
            return threading.currentThread().node_name
        except AttributeError:
            return str.__str__(self)


# catch & delay packets which are detected by filter-criterions setup with .add().
# for a packed detected to be filtered; further pkts on same conn are always filtered.
# delayed packets are delivered after `with ConnnectionFilter` ends.
class ConnectionFilter(object):

    filtered_count = 0
    filter_list = []
    filter_queue = weakref.WeakKeyDictionary() # XXX: see the end of __new__
    lock = threading.RLock()
    _addPacket = Connection._addPacket

    @contextmanager
    def __new__(cls, conn_list=()):     # NOTE conn_list=() -> for all connections
        self = object.__new__(cls)
        self.filter_dict = {}
        self.conn_list = frozenset(conn_list)
        if not cls.filter_list:
            def _addPacket(conn, packet):
                with cls.lock:
                    try:
                        queue = cls.filter_queue[conn]
                    except KeyError:
                        for self in cls.filter_list:
                            if self._test(conn, packet):
                                self.filtered_count += 1
                                break
                        else:
                            return cls._addPacket(conn, packet)
                        cls.filter_queue[conn] = queue = deque()
                    p = packet.__class__
                    logging.debug("queued %s#0x%04x for %s",
                                  p.__name__, packet.getId(), conn)
                    p = packet.__new__(p)
                    p.__dict__.update(packet.__dict__)
                    queue.append(p)
            Connection._addPacket = _addPacket
        try:
            cls.filter_list.append(self)
            yield self
        finally:
            del cls.filter_list[-1:]
            if not cls.filter_list:
                Connection._addPacket = cls._addPacket.im_func
            # Retry even in case of exception, at least to avoid leaks in
            # filter_queue. Sometimes, WeakKeyDictionary only does the job
            # only an explicit call to gc.collect.
            with cls.lock:
                cls._retry()

    def _test(self, conn, packet):
        if not self.conn_list or conn in self.conn_list:
            for filter in self.filter_dict:
                if filter(conn, packet):
                    return True
        return False

    @classmethod
    def retry(cls):
        with cls.lock:
            cls._retry()

    @classmethod
    def _retry(cls):
        for conn, queue in cls.filter_queue.items():
            while queue:
                packet = queue.popleft()
                for self in cls.filter_list:
                    if self._test(conn, packet):
                        queue.appendleft(packet)
                        break
                else:
                    if conn.isClosed():
                        queue.clear()
                    else:
                        # Use the thread that created the packet to reinject it,
                        # to avoid a race condition on Connector.queued.
                        conn.em.wakeup(lambda conn=conn, packet=packet:
                            conn.isClosed() or cls._addPacket(conn, packet))
                    continue
                break
            else:
                del cls.filter_queue[conn]

    def add(self, filter, *patches):
        with self.lock:
            self.filter_dict[filter] = patches
            for p in patches:
                p.apply()

    def remove(self, *filters):
        with self.lock:
            for filter in filters:
                for p in self.filter_dict.pop(filter):
                    p.revert()
            self._retry()

    def discard(self, *filters):
        try:
            self.remove(*filters)
        except KeyError:
            pass

    def __contains__(self, filter):
        return filter in self.filter_dict

    def byPacket(self, packet_type, *args):
        patches = []
        other = []
        for x in args:
            (patches if isinstance(x, Patch) else other).append(x)
        def delay(conn, packet):
            return isinstance(packet, packet_type) and False not in (
                callback(conn) for callback in other)
        self.add(delay, *patches)
        return delay

    def __getattr__(self, attr):
        if attr.startswith('delay'):
            return partial(self.byPacket, getattr(Packets, attr[5:]))
        return self.__getattribute__(attr)

class NEOCluster(object):

    SSL = None

    def __init__(orig, self): # temporary definition for SimpleQueue patch
        orig(self)
        lock = self._lock
        def _lock(blocking=True):
            if blocking:
                logging.info('<SimpleQueue>._lock.acquire()')
                for i in TIC_LOOP:
                    if lock(False):
                        return True
                    Serialized.tic(step=1, quiet=True, timeout=.001)
                raise Exception("tic is looping forever")
            return lock(False)
        self._lock = _lock
    _patches = (
        Patch(BaseConnection, getTimeout=lambda orig, self: None),
        Patch(SimpleQueue, __init__=__init__),
        Patch(SocketConnector, CONNECT_LIMIT=0),
        Patch(SocketConnector, _bind=lambda orig, self, addr: orig(self, BIND)),
        Patch(SocketConnector, _connect = lambda orig, self, addr:
            orig(self, ServerNode.resolv(addr))))
    _patch_count = 0
    _resource_dict = weakref.WeakValueDictionary()

    def _allocate(self, resource, new):
        result = resource, new()
        while result in self._resource_dict:
            result = resource, new()
        self._resource_dict[result] = self
        return result[1]

    @staticmethod
    def _patch():
        cls = NEOCluster
        cls._patch_count += 1
        if cls._patch_count > 1:
            return
        for patch in cls._patches:
            patch.apply()
        Serialized.init()

    @staticmethod
    def _unpatch():
        cls = NEOCluster
        assert cls._patch_count > 0
        cls._patch_count -= 1
        if cls._patch_count:
            return
        for patch in cls._patches:
            patch.revert()
        Serialized.stop()

    started = False

    def __init__(self, master_count=1, partitions=1, replicas=0, upstream=None,
                       adapter=os.getenv('NEO_TESTS_ADAPTER', 'SQLite'),
                       storage_count=None, db_list=None, clear_databases=True,
                       db_user=DB_USER, db_password='', compress=True,
                       importer=None, autostart=None):
        self.name = 'neo_%s' % self._allocate('name',
            lambda: random.randint(0, 100))
        self.compress = compress
        self.num_partitions = partitions
        master_list = [MasterApplication.newAddress()
                       for _ in xrange(master_count)]
        self.master_nodes = ' '.join('%s:%s' % x for x in master_list)
        kw = Node.convertInitArgs(replicas=replicas, adapter=adapter,
            partitions=partitions, reset=clear_databases)
        kw['cluster'] = weak_self = weakref.proxy(self)
        kw['getSSL'] = self.SSL
        if upstream is not None:
            self.upstream = weakref.proxy(upstream)
            kw.update(getUpstreamCluster=upstream.name,
                getUpstreamMasters=parseMasterList(upstream.master_nodes))
        self.master_list = [MasterApplication(getAutostart=autostart,
                                              address=x, **kw)
                            for x in master_list]
        if db_list is None:
            if storage_count is None:
                storage_count = replicas + 1
            index = count().next
            db_list = ['%s%u' % (DB_PREFIX, self._allocate('db', index))
                       for _ in xrange(storage_count)]
        if adapter == 'MySQL':
            setupMySQLdb(db_list, db_user, db_password, clear_databases)
            db = '%s:%s@%%s%s' % (db_user, db_password, DB_SOCKET)
        elif adapter == 'SQLite':
            db = os.path.join(getTempDirectory(), '%s.sqlite')
        else:
            assert False, adapter
        if importer:
            cfg = SafeConfigParser()
            cfg.add_section("neo")
            cfg.set("neo", "adapter", adapter)
            cfg.set("neo", "database", db % tuple(db_list))
            for name, zodb in importer:
                cfg.add_section(name)
                for x in zodb.iteritems():
                    cfg.set(name, *x)
            db = os.path.join(getTempDirectory(), '%s.conf')
            with open(db % tuple(db_list), "w") as f:
                cfg.write(f)
            kw["getAdapter"] = "Importer"
        self.storage_list = [StorageApplication(getDatabase=db % x, **kw)
                             for x in db_list]
        self.admin_list = [AdminApplication(**kw)]

    def __repr__(self):
        return "<%s(%s) at 0x%x>" % (self.__class__.__name__,
                                     self.name, id(self))

    # A few shortcuts that work when there's only 1 master/storage/admin
    @property
    def master(self):
        master, = self.master_list
        return master
    @property
    def storage(self):
        storage, = self.storage_list
        return storage
    @property
    def admin(self):
        admin, = self.admin_list
        return admin
    ###

    # More handy shortcuts for tests
    @property
    def ptid(self):
        return self.neoctl.getRecovery()[0]

    @property
    def backup_tid(self):
        return self.neoctl.getRecovery()[1]

    @property
    def last_tid(self):
        return self.primary_master.getLastTransaction()


    @property
    def truncated_tid(self):
        return self.neoctl.getRecovery()[2]

    @property
    def cluster_state(self):
        return self.neoctl.getClusterState()


    @property
    def primary_master(self):
        master, = [master for master in self.master_list if master.primary]
        return master

    @property
    def cache_size(self):
        return self.client._cache._max_size
    ###

    def __enter__(self):
        return self

    def __exit__(self, t, v, tb):
        self.stop(None)

    def start(self, storage_list=None, fast_startup=False):
        self.started = True
        self._patch()
        self.neoctl = NeoCTL(self.admin.getVirtualAddress(), ssl=self.SSL)
        for node_type in 'master', 'admin':
            for node in getattr(self, node_type + '_list'):
                node.start()
        Serialized.tic()
        if fast_startup:
            self.startCluster()
        if storage_list is None:
            storage_list = self.storage_list
        for node in storage_list:
            node.start()
        Serialized.tic()
        if not fast_startup:
            self.startCluster()
            Serialized.tic()
        state = self.neoctl.getClusterState()
        assert state in (ClusterStates.RUNNING, ClusterStates.BACKINGUP), state
        self.enableStorageList(storage_list)

    def stop(self, clear_database=False, __print_exc=traceback.print_exc, **kw):
        if self.started:
            del self.started
            logging.debug("stopping %s", self)
            client = self.__dict__.get("client")
            client is None or self.__dict__.pop("db", client).close()
            node_list = self.admin_list + self.storage_list + self.master_list
            for node in node_list:
                node.stop()
            try:
                node_list.append(client.poll_thread)
            except AttributeError: # client is None or thread is already stopped
                pass
            self.join(node_list)
            self.neoctl.close()
            del self.neoctl
            logging.debug("stopped %s", self)
            self._unpatch()
        if clear_database is None:
            try:
                for node_type in 'admin', 'storage', 'master':
                    for node in getattr(self, node_type + '_list'):
                        node.close()
            except:
                __print_exc()
                raise
        else:
            for node_type in 'master', 'storage', 'admin':
                reset_kw = kw.copy()
                if node_type == 'storage':
                    reset_kw['reset'] = clear_database
                for node in getattr(self, node_type + '_list'):
                    node.resetNode(**reset_kw)

    def _newClient(self):
        return ClientApplication(name=self.name, master_nodes=self.master_nodes,
                                 compress=self.compress, ssl=self.SSL)

    @contextmanager
    def newClient(self, with_db=False):
        x = self._newClient()
        try:
            t = x.poll_thread
            closed = []
            if with_db:
                x = ZODB.DB(storage=self.getZODBStorage(client=x))
            else:
                # XXX: Do nothing if finally if the caller already closed it.
                x.close = lambda: closed.append(x.__class__.close(x))
            yield x
        finally:
            closed or x.close()
            self.join((t,))

    @cached_property
    def client(self):
        client = self._newClient()
        # Make sure client won't be reused after it was closed.
        def close():
            client = self.client
            del self.client, client.close
            client.close()
        client.close = close
        return client

    @cached_property
    def db(self):
        return ZODB.DB(storage=self.getZODBStorage())

    def startCluster(self):
        try:
            self.neoctl.startCluster()
        except RuntimeError:
            Serialized.tic()
            if self.neoctl.getClusterState() not in (
                      ClusterStates.BACKINGUP,
                      ClusterStates.RUNNING,
                      ClusterStates.VERIFYING,
                  ):
                raise

    def enableStorageList(self, storage_list):
        self.neoctl.enableStorageList([x.uuid for x in storage_list])
        Serialized.tic()
        for node in storage_list:
            state = self.getNodeState(node)
            assert state == NodeStates.RUNNING, state

    def join(self, thread_list, timeout=5):
        timeout += time.time()
        while thread_list:
            # Map with repr before that threads become unprintable.
            assert time.time() < timeout, map(repr, thread_list)
            Serialized.tic(timeout=.001)
            thread_list = [t for t in thread_list if t.is_alive()]

    def getNodeState(self, node):
        uuid = node.uuid
        for node in self.neoctl.getNodeList(node.node_type):
            if node[2] == uuid:
                return node[3]

    def getOutdatedCells(self):
        # Ask the admin instead of the primary master to check that it is
        # notified of every change.
        return [(i, cell.getUUID())
            for i, row in enumerate(self.admin.pt.partition_list)
            for cell in row
            if not cell.isReadable()]

    def getZODBStorage(self, **kw):
        kw['_app'] = kw.pop('client', self.client)
        return Storage.Storage(None, self.name, **kw)

    def importZODB(self, dummy_zodb=None, random=random):
        if dummy_zodb is None:
            from ..stat_zodb import PROD1
            dummy_zodb = PROD1(random)
        preindex = {}
        as_storage = dummy_zodb.as_storage
        return lambda count: self.getZODBStorage().importFrom(
            as_storage(count), preindex=preindex)

    def populate(self, transaction_list, tid=lambda i: p64(i+1),
                                         oid=lambda i: p64(i+1)):
        storage = self.getZODBStorage()
        tid_dict = {}
        for i, oid_list in enumerate(transaction_list):
            txn = transaction.Transaction()
            storage.tpc_begin(txn, tid(i))
            for o in oid_list:
                storage.store(oid(o), tid_dict.get(o), repr((i, o)), '', txn)
            storage.tpc_vote(txn)
            i = storage.tpc_finish(txn)
            for o in oid_list:
                tid_dict[o] = i

    def getTransaction(self, db=None):
        txn = transaction.TransactionManager()
        return txn, (self.db if db is None else db).open(txn)

<<<<<<< HEAD
    def extraCellSortKey(self, key):    # XXX unused?
        return Patch(self.client.cp, getCellSortKey=lambda orig, cell:
            (orig(cell), key(cell)))

=======
>>>>>>> 4a82657b
    def moduloTID(self, partition):
        """Force generation of TIDs that will be stored in given partition"""
        partition = p64(partition)
        master = self.primary_master
        return Patch(master.tm, _nextTID=lambda orig, *args:
            orig(*args) if args else orig(partition, master.pt.getPartitions()))

    def sortStorageList(self):
        """Sort storages so that storage_list[i] has partition i for all i"""
        pt = [{x.getUUID() for x in x}
            for x in self.primary_master.pt.partition_list]
        r = []
        x = [iter(pt[0])]
        try:
            while 1:
                try:
                    r.append(next(x[-1]))
                except StopIteration:
                    del r[-1], x[-1]
                else:
                    x.append(iter(pt[len(r)].difference(r)))
        except IndexError:
            assert len(r) == len(self.storage_list)
        x = {x.uuid: x for x in self.storage_list}
        self.storage_list[:] = (x[r] for r in r)
        return self.storage_list

class NEOThreadedTest(NeoTestBase):

    __run_count = {}

    def setupLog(self):
        test_id = self.id()
        i = self.__run_count.get(test_id, 0)
        self.__run_count[test_id] = 1 + i
        if i:
            test_id += '-%s' % i
        logging.setup(os.path.join(getTempDirectory(), test_id + '.log'))
        return LoggerThreadName()

    def _tearDown(self, success):
        super(NEOThreadedTest, self)._tearDown(success)
        ServerNode.resetPorts()
        if success and logging._max_size is not None:
            with logging as db:
                db.execute("UPDATE packet SET body=NULL")
                db.execute("VACUUM")

    tic = Serialized.tic

    @contextmanager
    def getLoopbackConnection(self):
        app = MasterApplication(address=BIND,
            getSSL=NEOCluster.SSL, getReplicas=0, getPartitions=1)
        try:
            handler = EventHandler(app)
            app.listening_conn = ListeningConnection(app, handler, app.server)
            yield ClientConnection(app, handler, app.nm.createMaster(
                address=app.listening_conn.getAddress(), uuid=app.uuid))
        finally:
            app.close()

    def getUnpickler(self, conn):   # XXX not used?
        reader = conn._reader
        def unpickler(data, compression=False):
            if compression:
                data = decompress(data)
            obj = reader.getGhost(data)
            reader.setGhostState(obj, data)
            return obj
        return unpickler

    class newPausedThread(threading.Thread):

        def __init__(self, func, *args, **kw):
            threading.Thread.__init__(self)
            self.__target = func, args, kw
            self.daemon = True

        def run(self):
            try:
                apply(*self.__target)
                self.__exc_info = None
            except:
                self.__exc_info = sys.exc_info()
                if self.__exc_info[0] is NEOThreadedTest.failureException:
                    traceback.print_exception(*self.__exc_info)

        def join(self, timeout=None):
            threading.Thread.join(self, timeout)
            if not self.is_alive() and self.__exc_info:
                etype, value, tb = self.__exc_info
                del self.__exc_info
                raise etype, value, tb

    class newThread(newPausedThread):

        def __init__(self, *args, **kw):
            NEOThreadedTest.newPausedThread.__init__(self, *args, **kw)
            self.start()

    def commitWithStorageFailure(self, client, txn):
        with Patch(client, _getFinalTID=lambda *_: None):
            self.assertRaises(ConnectionClosed, txn.commit)

    def assertPartitionTable(self, cluster, stats, pt_node=None):
        pt  = (pt_node or cluster.admin).pt
        index = [x.uuid for x in cluster.storage_list].index
        self.assertEqual(stats, '|'.join(pt._formatRows(sorted(
            pt.count_dict, key=lambda x: index(x.getUUID())))))

    @staticmethod
    def noConnection(jar, storage):
        return Patch(jar.db().storage.app.cp, getConnForNode=lambda orig, node:
            None if node.getUUID() == storage.uuid else orig(node))

    @staticmethod
    def readCurrent(ob):
        ob._p_activate()
        ob._p_jar.readCurrent(ob)


class ThreadId(list):

    def __call__(self):
        try:
            return self.index(thread.get_ident())
        except ValueError:
            i = len(self)
            self.append(thread.get_ident())
            return i


@apply
class RandomConflictDict(dict):
    # One must not depend on how Python iterates over dict keys, because this
    # is implementation-defined behaviour. This patch makes sure of that when
    # resolving conflicts.

    def __new__(cls):
        from neo.client.transactions import Transaction
        def __init__(orig, self, *args):
            orig(self, *args)
            assert self.conflict_dict == {}
            self.conflict_dict = dict.__new__(cls)
        return Patch(Transaction, __init__=__init__)

    def popitem(self):
        try:
            k = random.choice(list(self))
        except IndexError:
            raise KeyError
        return k, self.pop(k)


def predictable_random(seed=None):
    # Because we have 2 running threads when client works, we can't
    # patch neo.client.pool (and cluster should have 1 storage).
    from neo.master import backup_app
    from neo.master.handlers import administration
    from neo.storage import replicator
    def decorator(wrapped):
        def wrapper(*args, **kw):
            s = repr(time.time()) if seed is None else seed
            logging.info("using seed %r", s)
            r = random.Random(s)
            try:
                administration.random = backup_app.random = replicator.random \
                    = r
                return wrapped(*args, **kw)
            finally:
                administration.random = backup_app.random = replicator.random \
                    = random
        return wraps(wrapped)(wrapper)
    return decorator

def with_cluster(start_cluster=True, **cluster_kw):
    def decorator(wrapped):
        def wrapper(self, *args, **kw):
            with NEOCluster(**cluster_kw) as cluster:
                if start_cluster:
                    cluster.start()
                return wrapped(self, cluster, *args, **kw)
        return wraps(wrapped)(wrapper)
    return decorator<|MERGE_RESOLUTION|>--- conflicted
+++ resolved
@@ -204,13 +204,8 @@
                 app.em.epoll.check_timeout = True
                 app.em.wakeup()
                 del app
-<<<<<<< HEAD
             while step: # used as step=-1 (default), =1 (twice), =2 (once)
-                event_list = cls._epoll.poll(0)
-=======
-            while step:
                 event_list = cls._epoll.poll(timeout)
->>>>>>> 4a82657b
                 if not event_list:
                     break
                 step -= 1
@@ -950,13 +945,6 @@
         txn = transaction.TransactionManager()
         return txn, (self.db if db is None else db).open(txn)
 
-<<<<<<< HEAD
-    def extraCellSortKey(self, key):    # XXX unused?
-        return Patch(self.client.cp, getCellSortKey=lambda orig, cell:
-            (orig(cell), key(cell)))
-
-=======
->>>>>>> 4a82657b
     def moduloTID(self, partition):
         """Force generation of TIDs that will be stored in given partition"""
         partition = p64(partition)
