#
# Copyright (C) 2011-2017  Nexedi SA
#
# This program is free software; you can redistribute it and/or
# modify it under the terms of the GNU General Public License
# as published by the Free Software Foundation; either version 2
# of the License, or (at your option) any later version.
#
# This program is distributed in the hope that it will be useful,
# but WITHOUT ANY WARRANTY; without even the implied warranty of
# MERCHANTABILITY or FITNESS FOR A PARTICULAR PURPOSE.  See the
# GNU General Public License for more details.
#
# You should have received a copy of the GNU General Public License
# along with this program.  If not, see <http://www.gnu.org/licenses/>.

import os
import sys
import threading
import time
import transaction
import unittest
from thread import get_ident
from zlib import compress
from persistent import Persistent, GHOST
from transaction.interfaces import TransientError
from ZODB import DB, POSException
from ZODB.DB import TransactionalUndo
from neo.storage.transactions import TransactionManager, \
    DelayedError, ConflictError
from neo.lib.connection import ServerConnection, MTClientConnection
from neo.lib.exception import DatabaseFailure, StoppedOperation
from neo.lib.protocol import CellStates, ClusterStates, NodeStates, Packets, \
    ZERO_OID, ZERO_TID
from .. import expectedFailure, Patch
from . import LockLock, NEOThreadedTest, with_cluster
from neo.lib.util import add64, makeChecksum, p64, u64
from neo.client.exception import NEOPrimaryMasterLost, NEOStorageError
from neo.client.pool import CELL_CONNECTED, CELL_GOOD
from neo.master.handlers.client import ClientServiceHandler
from neo.storage.handlers.client import ClientOperationHandler
from neo.storage.handlers.initialization import InitializationHandler

class PCounter(Persistent):
    value = 0

class PCounterWithResolution(PCounter):
    def _p_resolveConflict(self, old, saved, new):
        new['value'] = (
          saved.get('value', 0)
          + new.get('value', 0)
          - old.get('value', 0))
        return new

class Test(NEOThreadedTest):

    @with_cluster()
    def testBasicStore(self, cluster):
        if 1:
            storage = cluster.getZODBStorage()
            data_info = {}
            compressible = 'x' * 20
            compressed = compress(compressible)
            oid_list = []
            if cluster.storage.getAdapter() == 'SQLite':
                big = None
                data = 'foo', '', 'foo', compressed, compressible
            else:
                big = os.urandom(65536) * 600
                assert len(big) < len(compress(big))
                data = ('foo', big, '', 'foo', big[:2**24-1], big,
                        compressed, compressible, big[:2**24])
                self.assertFalse(cluster.storage.sqlCount('bigdata'))
            self.assertFalse(cluster.storage.sqlCount('data'))
            for data in data:
                if data is compressible:
                    key = makeChecksum(compressed), 1
                else:
                    key = makeChecksum(data), 0
                oid = storage.new_oid()
                txn = transaction.Transaction()
                storage.tpc_begin(txn)
                r1 = storage.store(oid, None, data, '', txn)
                r2 = storage.tpc_vote(txn)
                data_info[key] = 1
                self.assertEqual(data_info, cluster.storage.getDataLockInfo())
                serial = storage.tpc_finish(txn)
                data_info[key] = 0
                self.tic()
                self.assertEqual(data_info, cluster.storage.getDataLockInfo())
                self.assertEqual((data, serial), storage.load(oid, ''))
                storage._cache.clear()
                self.assertEqual((data, serial), storage.load(oid, ''))
                self.assertEqual((data, serial), storage.load(oid, ''))
                oid_list.append((oid, data, serial))
            if big:
                self.assertTrue(cluster.storage.sqlCount('bigdata'))
            self.assertTrue(cluster.storage.sqlCount('data'))
            for i, (oid, data, serial) in enumerate(oid_list, 1):
                storage._cache.clear()
                cluster.storage.dm.deleteObject(oid)
                self.assertRaises(POSException.POSKeyError,
                    storage.load, oid, '')
                for oid, data, serial in oid_list[i:]:
                    self.assertEqual((data, serial), storage.load(oid, ''))
            if big:
                self.assertFalse(cluster.storage.sqlCount('bigdata'))
            self.assertFalse(cluster.storage.sqlCount('data'))

    @with_cluster()
    def testDeleteObject(self, cluster):
        if 1:
            storage = cluster.getZODBStorage()
            for clear_cache in 0, 1:
                for tst in 'a.', 'bcd.':
                    oid = storage.new_oid()
                    serial = None
                    for data in tst:
                        txn = transaction.Transaction()
                        storage.tpc_begin(txn)
                        if data == '.':
                            storage.deleteObject(oid, serial, txn)
                        else:
                            storage.store(oid, serial, data, '', txn)
                        storage.tpc_vote(txn)
                        serial = storage.tpc_finish(txn)
                        if clear_cache:
                            storage._cache.clear()
                    self.assertRaises(POSException.POSKeyError,
                        storage.load, oid, '')

    @with_cluster()
    def testCreationUndoneHistory(self, cluster):
        if 1:
            storage = cluster.getZODBStorage()
            oid = storage.new_oid()
            txn = transaction.Transaction()
            storage.tpc_begin(txn)
            storage.store(oid, None, 'foo', '', txn)
            storage.tpc_vote(txn)
            tid1 = storage.tpc_finish(txn)
            storage.tpc_begin(txn)
            storage.undo(tid1, txn)
            tid2 = storage.tpc_finish(txn)
            storage.tpc_begin(txn)
            storage.undo(tid2, txn)
            tid3 = storage.tpc_finish(txn)
            expected = [(tid1, 3), (tid2, 0), (tid3, 3)]
            for x in storage.history(oid, 10):
                self.assertEqual((x['tid'], x['size']), expected.pop())
            self.assertFalse(expected)

    @with_cluster()
    def testUndoConflict(self, cluster, conflict_during_store=False):
        def waitResponses(orig, *args):
            orig(*args)
            p.revert()
            ob.value += 3
            t.commit()
        if 1:
            t, c = cluster.getTransaction()
            c.root()[0] = ob = PCounterWithResolution()
            t.commit()
            ob.value += 1
            t.commit()
            undo = TransactionalUndo(cluster.db, (ob._p_serial,))
            txn = transaction.Transaction()
            undo.tpc_begin(txn)
            if conflict_during_store:
                with Patch(cluster.client, waitResponses=waitResponses) as p:
                    undo.commit(txn)
            else:
                ob.value += 3
                t.commit()
                undo.commit(txn)
            undo.tpc_vote(txn)
            undo.tpc_finish(txn)
            t.begin()
            self.assertEqual(ob.value, 3)

    @expectedFailure(POSException.ConflictError)    # TODO recheck
    def testUndoConflictDuringStore(self):
        self.testUndoConflict(True)

    @with_cluster()
    def testStorageDataLock(self, cluster):
        if 1:
            storage = cluster.getZODBStorage()
            data_info = {}

            data = 'foo'
            key = makeChecksum(data), 0
            oid = storage.new_oid()
            txn = transaction.Transaction()
            storage.tpc_begin(txn)
            r1 = storage.store(oid, None, data, '', txn)
            r2 = storage.tpc_vote(txn)
            tid = storage.tpc_finish(txn)
            data_info[key] = 0
            storage.sync()

            txn = [transaction.Transaction() for x in xrange(4)]
            for t in txn:
                storage.tpc_begin(t)
                storage.store(oid if tid else storage.new_oid(),
                              tid, data, '', t)
                tid = None
            data_info[key] = 4
            storage.sync()
            self.assertEqual(data_info, cluster.storage.getDataLockInfo())

            storage.tpc_abort(txn.pop())
            for t in txn:
                storage.tpc_vote(t)
            storage.sync()
            data_info[key] -= 1
            self.assertEqual(data_info, cluster.storage.getDataLockInfo())

            storage.tpc_abort(txn[1])
            storage.sync()
            data_info[key] -= 1
            self.assertEqual(data_info, cluster.storage.getDataLockInfo())

            tid1 = storage.tpc_finish(txn[2])
            self.tic()
            data_info[key] -= 1
            self.assertEqual(data_info, cluster.storage.getDataLockInfo())

            storage.tpc_abort(txn[0])
            storage.sync()
            data_info[key] -= 1
            self.assertEqual(data_info, cluster.storage.getDataLockInfo())

    @with_cluster(storage_count=1)
    def testDelayedUnlockInformation(self, cluster):
        except_list = []
        def onStoreObject(orig, tm, ttid, serial, oid, *args):
            if oid == resume_oid and delayUnlockInformation in m2s:
                m2s.remove(delayUnlockInformation)
            try:
                return orig(tm, ttid, serial, oid, *args)
            except Exception, e:
                except_list.append(e.__class__)
                raise
        if 1:
            t, c = cluster.getTransaction()
            c.root()[0] = ob = PCounter()
            with cluster.master.filterConnection(cluster.storage) as m2s:
                resume_oid = None
                delayUnlockInformation = m2s.delayNotifyUnlockInformation(
                    Patch(TransactionManager, storeObject=onStoreObject))
                t.commit()
                resume_oid = ob._p_oid
                ob._p_changed = 1
                t.commit()
                self.assertNotIn(delayUnlockInformation, m2s)
        self.assertEqual(except_list, [DelayedError])

    @with_cluster(storage_count=2, replicas=1)
    def _testDeadlockAvoidance(self, cluster, scenario):
        except_list = []
        delay = threading.Event(), threading.Event()
        ident = get_ident()
        def onStoreObject(orig, tm, ttid, serial, oid, *args):
            if oid == counter_oid:
                scenario[1] -= 1
                if not scenario[1]:
                    delay[0].set()
            try:
                return orig(tm, ttid, serial, oid, *args)
            except Exception, e:
                except_list.append(e.__class__)
                raise
        def onAsk(orig, conn, packet, *args, **kw):
            c2 = get_ident() == ident
            switch = isinstance(packet, Packets.AskBeginTransaction)
            if switch:
                if c2:
                    delay[1].wait()
            elif isinstance(packet, (Packets.AskStoreObject,
                                     Packets.AskFinishTransaction)):
                delay[c2].wait()
                scenario[0] -= 1
                switch = not scenario[0]
            try:
                return orig(conn, packet, *args, **kw)
            finally:
                if switch:
                    delay[c2].clear()
                    delay[1-c2].set()

        if 1:
            t, c = cluster.getTransaction()
            c.root()[0] = ob = PCounterWithResolution()
            t.commit()
            counter_oid = ob._p_oid
            del ob, t, c

            t1, c1 = cluster.getTransaction()
            t2, c2 = cluster.getTransaction()
            o1 = c1.root()[0]
            o2 = c2.root()[0]
            o1.value += 1
            o2.value += 2

            with Patch(TransactionManager, storeObject=onStoreObject), \
                 Patch(MTClientConnection, ask=onAsk):
                t = self.newThread(t1.commit)
                t2.commit()
                t.join()
            t1.begin()
            t2.begin()
            self.assertEqual(o1.value, 3)
            self.assertEqual(o2.value, 3)
        return except_list

    def testDelayedStore(self):
        # 0: C1 -> S1, S2
        # 1: C2 -> S1, S2 (delayed)
        # 2: C1 commits
        # 3: C2 resolves conflict
        self.assertEqual(self._testDeadlockAvoidance([2, 4]),
            [DelayedError, DelayedError, ConflictError, ConflictError])

    @expectedFailure(POSException.ConflictError)        # XXX recheck
    def testDeadlockAvoidance(self):
        # This test fail because deadlock avoidance is not fully implemented.
        # 0: C1 -> S1
        # 1: C2 -> S1, S2 (delayed)
        # 2: C1 -> S2 (deadlock)
        # 3: C2 commits
        # 4: C1 resolves conflict
        self.assertEqual(self._testDeadlockAvoidance([1, 3]),
            [DelayedError, ConflictError, "???" ])

    @with_cluster()
    def testConflictResolutionTriggered2(self, cluster):
        """ Check that conflict resolution works """
        if 1:
            # create the initial object
            t, c = cluster.getTransaction()
            c.root()['with_resolution'] = ob = PCounterWithResolution()
            t.commit()
            self.assertEqual(ob._p_changed, 0)
            oid = ob._p_oid
            tid0 = ob._p_serial
            self.assertNotEqual(tid0, ZERO_TID)
            del ob, t, c

            # then check resolution
            t1, c1 = cluster.getTransaction()
            t2, c2 = cluster.getTransaction()
            t3, c3 = cluster.getTransaction()
            o1 = c1.root()['with_resolution']
            o2 = c2.root()['with_resolution']
            o3 = c3.root()['with_resolution']
            self.assertEqual(o1.value, 0)
            self.assertEqual(o2.value, 0)
            self.assertEqual(o3.value, 0)
            o1.value += 3
            o2.value += 5
            o3.value += 7

            t1.commit()
            self.assertEqual(o1._p_changed, 0)
            self.assertEqual(o1.value, 3)
            tid1 = o1._p_serial

            resolved = []
            last = lambda txn: txn._extension['last'] # BBB
            def _handleConflicts(orig, txn_context, *args):
                resolved.append(last(txn_context['txn']))
                return orig(txn_context, *args)
            def tpc_vote(orig, transaction, *args):
                (l3 if last(transaction) else l2)()
                return orig(transaction, *args)
            with Patch(cluster.client, _handleConflicts=_handleConflicts):
                with LockLock() as l3, Patch(cluster.client, tpc_vote=tpc_vote):
                    with LockLock() as l2:
                        tt = []
                        for i, t, l in (0, t2, l2), (1, t3, l3):
                            t.get().setExtendedInfo('last', i)
                            tt.append(self.newThread(t.commit))
                            l()
                    tt.pop(0).join()
                    self.assertEqual(o2._p_changed, None)
                    self.assertEqual(o2.value, 8)
                    tid2 = o2._p_serial
                tt.pop(0).join()
                self.assertEqual(o3._p_changed, None)
                self.assertEqual(o3.value, 15)
                tid3 = o3._p_serial

            self.assertEqual(resolved, [0, 1, 1])
            self.assertTrue(tid0 < tid1 < tid2 < tid3)
            t1.begin()
            t2.begin()
            t3.begin()
            self.assertIs(o1._p_changed, None)
            self.assertIs(o2._p_changed, None)
            self.assertEqual(o3._p_changed, 0)
            self.assertEqual(o1.value, 15)
            self.assertEqual(o2.value, 15)

            # check history
            self.assertEqual([x['tid'] for x in c1.db().history(oid, size=10)],
                             [tid3, tid2, tid1, tid0])

    @with_cluster()
    def testDelayedLoad(self, cluster):
        """
        Check that a storage node delays reads from the database,
        when the requested data may still be in a temporary place.
        """
        l = threading.Lock()
        l.acquire()
        idle = []
        def askObject(orig, *args):
            orig(*args)
            idle.append(cluster.storage.em.isIdle())
            l.release()
        if 1:
            t, c = cluster.getTransaction()
            r = c.root()
            r[''] = ''
            with Patch(ClientOperationHandler, askObject=askObject):
                with cluster.master.filterConnection(cluster.storage) as m2s:
                    m2s.delayNotifyUnlockInformation()
                    t.commit()
                    c.cacheMinimize()
                    cluster.client._cache.clear()
                    load = self.newThread(r._p_activate)
                    l.acquire()
                l.acquire()
                # The request from the client is processed again
                # (upon reception on unlock notification from the master),
                # once exactly, and now with success.
            load.join()
            self.assertEqual(idle, [1, 0])
            self.assertIn('', r)

    @with_cluster(replicas=1)
    def test_notifyNodeInformation(self, cluster):
        # translated from MasterNotificationsHandlerTests
        # (neo.tests.client.testMasterHandler)
        if 1:
            cluster.db # open DB
            s0, s1 = cluster.client.nm.getStorageList()
            conn = s0.getConnection()
            self.assertFalse(conn.isClosed())
            getCellSortKey = cluster.client.cp.getCellSortKey
            self.assertEqual(getCellSortKey(s0), CELL_CONNECTED)
            cluster.neoctl.dropNode(s0.getUUID())
            self.assertEqual([s1], cluster.client.nm.getStorageList())
            self.assertTrue(conn.isClosed())
            self.assertEqual(getCellSortKey(s0), CELL_GOOD)
            # XXX: the test originally checked that 'unregister' method
            #      was called (even if it's useless in this case),
            #      but we would need an API to do that easily.
            self.assertFalse(cluster.client.dispatcher.registered(conn))

    @with_cluster(replicas=1, partitions=10)
    def testRestartWithMissingStorage(self, cluster):
        # translated from neo.tests.functional.testStorage.StorageTest
        s1, s2 = cluster.storage_list
        if 1:
            self.assertEqual([], cluster.getOutdatedCells())
        cluster.stop()
        # restart it with one storage only
        if 1:
            cluster.start(storage_list=(s1,))
            self.assertEqual(NodeStates.UNKNOWN, cluster.getNodeState(s2))

    @with_cluster(storage_count=2, partitions=2, replicas=1)
    def testRestartStoragesWithReplicas(self, cluster):
        """
        Check that the master must discard its partition table when the
        cluster is not operational anymore. Which means that it must go back
        to RECOVERING state and remain there as long as the partition table
        can't be operational.
        This also checks that if the master remains the primary one after going
        back to recovery, it automatically starts the cluster if possible
        (i.e. without manual intervention).
        """
        outdated = []
        def doOperation(orig):
            outdated.append(cluster.getOutdatedCells())
            orig()
        def stop():
            with cluster.master.filterConnection(s0) as m2s0:
                m2s0.delayNotifyPartitionChanges()
                s1.stop()
                cluster.join((s1,))
                self.assertEqual(getClusterState(), ClusterStates.RUNNING)
                self.assertEqual(cluster.getOutdatedCells(),
                                 [(0, s1.uuid), (1, s1.uuid)])
                s0.stop()
                cluster.join((s0,))
            self.assertNotEqual(getClusterState(), ClusterStates.RUNNING)
            s0.resetNode()
            s1.resetNode()
        if 1:
            s0, s1 = cluster.storage_list
            getClusterState = cluster.neoctl.getClusterState
            if 1:
                # Scenario 1: When all storage nodes are restarting,
                # we want a chance to not restart with outdated cells.
                stop()
                with Patch(s1, doOperation=doOperation):
                    s0.start()
                    s1.start()
                    self.tic()
                self.assertEqual(getClusterState(), ClusterStates.RUNNING)
                self.assertEqual(outdated, [[]])
            if 1:
                # Scenario 2: When only the first storage node to be stopped
                # is started, the cluster must be able to restart.
                stop()
                s1.start()
                self.tic()
                # The master doesn't wait for s0 to come back.
                self.assertEqual(getClusterState(), ClusterStates.RUNNING)
                self.assertEqual(cluster.getOutdatedCells(),
                                [(0, s0.uuid), (1, s0.uuid)])

    @with_cluster(partitions=2, storage_count=2)
    def testVerificationCommitUnfinishedTransactions(self, cluster):
        """ Verification step should commit locked transactions """
        def onLockTransaction(storage, die=False):
            def lock(orig, *args, **kw):
                if die:
                    sys.exit()
                orig(*args, **kw)
                storage.master_conn.close()
            return Patch(storage.tm, lock=lock)
        if 1:
            s0, s1 = cluster.sortStorageList()
            t, c = cluster.getTransaction()
            r = c.root()
            r[0] = PCounter()
            tids = [r._p_serial]
            with onLockTransaction(s0), onLockTransaction(s1):
                t.commit()
            self.assertEqual(r._p_state, GHOST)
            self.tic()
            t.begin()
            x = r[0]
            self.assertEqual(x.value, 0)
            cluster.master.tm._last_oid = x._p_oid
            tids.append(r._p_serial)
            r[1] = PCounter()
            c.readCurrent(x)
            with cluster.moduloTID(1):
                with onLockTransaction(s0), onLockTransaction(s1):
                    t.commit()
                self.tic()
                t.begin()
                # The following line checks that s1 moved the transaction
                # metadata to final place during the verification phase.
                # If it didn't, a NEOStorageError would be raised.
                self.assertEqual(3, len(c.db().history(r._p_oid, 4)))
                y = r[1]
                self.assertEqual(y.value, 0)
                self.assertEqual([u64(o._p_oid) for o in (r, x, y)], range(3))
                r[2] = 'ok'
                with cluster.master.filterConnection(s0) as m2s:
                    m2s.delayNotifyUnlockInformation()
                    t.commit()
                    x.value = 1
                    # s0 will accept to store y (because it's not locked) but will
                    # never lock the transaction (packets from master delayed),
                    # so the last transaction will be dropped.
                    y.value = 2
                    di0 = s0.getDataLockInfo()
                    with onLockTransaction(s1, die=True):
                        self.commitWithStorageFailure(cluster.client, t)
        cluster.stop()
        (k, v), = set(s0.getDataLockInfo().iteritems()
                      ).difference(di0.iteritems())
        self.assertEqual(v, 1)
        k, = (k for k, v in di0.iteritems() if v == 1)
        di0[k] = 0 # r[2] = 'ok'
        self.assertEqual(di0.values(), [0, 0, 0, 0, 0])
        di1 = s1.getDataLockInfo()
        k, = (k for k, v in di1.iteritems() if v == 1)
        del di1[k] # x.value = 1
        self.assertEqual(di1.values(), [0])
        if 1:
            cluster.start()
            t, c = cluster.getTransaction()
            r = c.root()
            self.assertEqual(r[0].value, 0)
            self.assertEqual(r[1].value, 0)
            self.assertEqual(r[2], 'ok')
            self.assertEqual(di0, s0.getDataLockInfo())
            self.assertEqual(di1, s1.getDataLockInfo())

    @with_cluster(replicas=1)
    def testVerificationWithNodesWithoutReadableCells(self, cluster):
        def onLockTransaction(storage, die_after):
            def lock(orig, *args, **kw):
                if die_after:
                    orig(*args, **kw)
                sys.exit()
            return Patch(storage.tm, lock=lock)
        if 1:
            t, c = cluster.getTransaction()
            c.root()[0] = None
            s0, s1 = cluster.storage_list
            with onLockTransaction(s0, False), onLockTransaction(s1, True):
                self.commitWithStorageFailure(cluster.client, t)
            s0.resetNode()
            s0.start()
            t.begin()
            c.root()[1] = None
            t.commit()
            cluster.master.stop()
            x = cluster.master, s1
            cluster.join(x)
            for x in x:
                x.resetNode()
                x.start()
            # Verification must drop the first transaction because it's only
            # locked on a node without any readable cell, and other nodes may
            # have cleared ttrans/tobj (which is the case here).
            self.tic()
            t.begin()
            s0.stop() # force client to ask s1
            self.assertEqual(sorted(c.root()), [1])
            self.tic()
            t0, t1 = c.db().storage.iterator()

    @with_cluster(partitions=2, storage_count=2, replicas=1)
    def testDropUnfinishedData(self, cluster):
        def lock(orig, *args, **kw):
            orig(*args, **kw)
            storage.master_conn.close()
        r = []
        def dropUnfinishedData(orig):
            r.append(len(orig.__self__.getUnfinishedTIDDict()))
            orig()
            r.append(len(orig.__self__.getUnfinishedTIDDict()))
        if 1:
            t, c = cluster.getTransaction()
            c.root()._p_changed = 1
            storage = cluster.storage_list[0]
            with Patch(storage.tm, lock=lock), \
                 Patch(storage.dm, dropUnfinishedData=dropUnfinishedData):
                t.commit()
                self.tic()
            self.assertEqual(r, [1, 0])

    @with_cluster()
    def testStorageUpgrade1(self, cluster):
        if 1:
            storage = cluster.storage
            t, c = cluster.getTransaction()
            storage.dm.setConfiguration("version", None)
            c.root()._p_changed = 1
            t.commit()
            storage.stop()
            cluster.join((storage,))
            storage.em.onTimeout() # deferred commit
            storage.resetNode()
            storage.start()
            t.begin()
            storage.dm.setConfiguration("version", None)
            c.root()._p_changed = 1
            with Patch(storage.tm, lock=lambda *_: sys.exit()):
                self.commitWithStorageFailure(cluster.client, t)
            self.assertRaises(DatabaseFailure, storage.resetNode)

    @with_cluster(replicas=1)
    def testStorageReconnectDuringStore(self, cluster):
        if 1:
            t, c = cluster.getTransaction()
            c.root()[0] = 'ok'
            cluster.client.cp.closeAll()
            t.commit() # store request

    @with_cluster(storage_count=2, partitions=2)
    def testStorageReconnectDuringTransactionLog(self, cluster):
        if 1:
            t, c = cluster.getTransaction()
            cluster.client.cp.closeAll()
            tid, (t1,) = cluster.client.transactionLog(
                ZERO_TID, c.db().lastTransaction(), 10)

    @with_cluster(storage_count=2, partitions=2)
    def testStorageReconnectDuringUndoLog(self, cluster):
        if 1:
            t, c = cluster.getTransaction()
            cluster.client.cp.closeAll()
            t1, = cluster.client.undoLog(0, 10)

    @with_cluster(storage_count=2, replicas=1)
    def testDropNodeThenRestartCluster(self, cluster):
        """ Start a cluster with more than one storage, down one, shutdown the
        cluster then restart it. The partition table recovered must not include
        the dropped node """
        def checkNodeState(state):
            self.assertEqual(cluster.getNodeState(s1), state)
            self.assertEqual(cluster.getNodeState(s2), NodeStates.RUNNING)

        # start with two storage / one replica
        s1, s2 = cluster.storage_list
        if 1:
            checkNodeState(NodeStates.RUNNING)
            self.assertEqual([], cluster.getOutdatedCells())
            # drop one
            cluster.neoctl.dropNode(s1.uuid)
            checkNodeState(None)
            self.tic() # Let node state update reach remaining storage
            checkNodeState(None)
            self.assertEqual([], cluster.getOutdatedCells())
            # restart with s2 only
        cluster.stop()
        if 1:
            cluster.start(storage_list=[s2])
            checkNodeState(None)
            # then restart it, it must be in pending state
            s1.start()
            self.tic()
            checkNodeState(NodeStates.PENDING)
<<<<<<< HEAD
        finally:
            cluster.stop()

    def test2Clusters(self):    # NOTE
        cluster1 = NEOCluster()
        cluster2 = NEOCluster()
        try:
            cluster1.start()
            cluster2.start()
=======

    @with_cluster()
    @with_cluster()
    def test2Clusters(self, cluster1, cluster2):
        if 1:
>>>>>>> 42fd89bc
            t1, c1 = cluster1.getTransaction()
            t2, c2 = cluster2.getTransaction()
            c1.root()['1'] = c2.root()['2'] = ''
            t1.commit()
            t2.commit()

    @with_cluster(partitions=2, storage_count=2)
    def testAbortStorage(self, cluster):
        storage = cluster.storage_list[0]
        if 1:
            # prevent storage to reconnect, in order to easily test
            # that cluster becomes non-operational
            with Patch(storage, connectToPrimary=sys.exit):
                # send an unexpected to master so it aborts connection to storage
                storage.master_conn.answer(Packets.Pong())
                self.tic()
            self.assertEqual(cluster.neoctl.getClusterState(),
                             ClusterStates.RECOVERING)
            storage.resetNode()
            storage.start()
            self.tic()
            self.assertEqual(cluster.neoctl.getClusterState(),
                             ClusterStates.RUNNING)

<<<<<<< HEAD
    def testShutdown(self):
        # BUG: Due to bugs in election, master nodes sometimes crash, or they   # <- NOTE
=======
    @with_cluster(master_count=3, partitions=10, replicas=1, storage_count=3)
    def testShutdown(self, cluster):
        # BUG: Due to bugs in election, master nodes sometimes crash, or they
>>>>>>> 42fd89bc
        #      declare themselves primary too quickly. The consequence is
        #      often an endless tic loop.
        if 1:
            # fill DB a little
            t, c = cluster.getTransaction()
            c.root()[''] = ''
            t.commit()
            # tell admin to shutdown the cluster
            cluster.neoctl.setClusterState(ClusterStates.STOPPING)
            # all nodes except clients should exit
            cluster.join(cluster.master_list
                       + cluster.storage_list
                       + cluster.admin_list)
        cluster.stop() # stop and reopen DB to check partition tables
        dm = cluster.storage_list[0].dm
        self.assertEqual(1, dm.getPTID())
        pt = list(dm.getPartitionTable())
        self.assertEqual(20, len(pt))
        for _, _, state in pt:
            self.assertEqual(state, CellStates.UP_TO_DATE)
        for s in cluster.storage_list[1:]:
            self.assertEqual(s.dm.getPTID(), 1)
            self.assertEqual(list(s.dm.getPartitionTable()), pt)

    @with_cluster()
    def testInternalInvalidation(self, cluster):
        def _handlePacket(orig, conn, packet, kw={}, handler=None):
            if type(packet) is Packets.AnswerTransactionFinished:
                ll()
            orig(conn, packet, kw, handler)
        if 1:
            t1, c1 = cluster.getTransaction()
            c1.root()['x'] = x1 = PCounter()
            t1.commit()
            t1.begin()
            x1.value = 1
            t2, c2 = cluster.getTransaction()
            x2 = c2.root()['x']
            with LockLock() as ll, Patch(cluster.client,
                    _handlePacket=_handlePacket):
                t = self.newThread(t1.commit)
                ll()
                t2.begin()
            t.join()
            self.assertEqual(x2.value, 1)

    @with_cluster()
    def testExternalInvalidation(self, cluster):
        # Initialize objects
        t1, c1 = cluster.getTransaction()
        c1.root()['x'] = x1 = PCounter()
        c1.root()['y'] = y = PCounter()
        y.value = 1
        t1.commit()
        # Get pickle of y
        t1.begin()
        x = c1._storage.load(x1._p_oid)[0]
        y = c1._storage.load(y._p_oid)[0]
        # Start the testing transaction
        # (at this time, we still have x=0 and y=1)
        t2, c2 = cluster.getTransaction()
        # Copy y to x using a different Master-Client connection
        with cluster.newClient() as client:
            cache = cluster.client._cache
            txn = transaction.Transaction()
            client.tpc_begin(txn)
            client.store(x1._p_oid, x1._p_serial, y, '', txn)
            # Delay invalidation for x
            with cluster.master.filterConnection(cluster.client) as m2c:
                m2c.delayInvalidateObjects()
                tid = client.tpc_finish(txn, None)
                # Change to x is committed. Testing connection must ask the
                # storage node to return original value of x, even if we
                # haven't processed yet any invalidation for x.
                x2 = c2.root()['x']
                cache.clear() # bypass cache
                self.assertEqual(x2.value, 0)
            x2._p_deactivate()
            t1.begin() # process invalidation and sync connection storage
            self.assertEqual(x2.value, 0)
            # New testing transaction. Now we can see the last value of x.
            t2.begin()
            self.assertEqual(x2.value, 1)

            # Now test cache invalidation during a load from a storage
            ll = LockLock()
            def break_after(orig, *args):
                try:
                    return orig(*args)
                finally:
                    ll()
            x2._p_deactivate()
            # Remove last version of x from cache
            cache._remove(cache._oid_dict[x2._p_oid].pop())
            with ll, Patch(cluster.client, _loadFromStorage=break_after):
                t = self.newThread(x2._p_activate)
                ll()
                # At this point, x could not be found the cache and the result
                # from the storage (which is <value=1, next_tid=None>) is about
                # to be processed.
                # Now modify x to receive an invalidation for it.
                txn = transaction.Transaction()
                client.tpc_begin(txn)
                client.store(x2._p_oid, tid, x, '', txn) # value=0
                tid = client.tpc_finish(txn, None)
                t1.begin() # make sure invalidation is processed
                # Resume processing of answer from storage. An entry should be
                # added in cache for x=1 with a fixed next_tid (i.e. not None)
            t.join()
            self.assertEqual(x2.value, 1)
            self.assertEqual(x1.value, 0)

            def invalidations(conn):
                try:
                    return conn._storage._invalidations
                except AttributeError: # BBB: ZODB < 5
                    return conn._invalidated

            # Change x again from 0 to 1, while the checking connection c1
            # is suspended at the beginning of the transaction t1,
            # between Storage.sync() and flush of invalidations.
            x1._p_deactivate()
            t1.abort()
            with ll, Patch(c1._storage, sync=break_after):
                t = self.newThread(t1.begin)
                ll()
                txn = transaction.Transaction()
                client.tpc_begin(txn)
                client.store(x2._p_oid, tid, y, '', txn)
                tid = client.tpc_finish(txn, None)
                client.close()
                self.assertEqual(invalidations(c1), {x1._p_oid})
            t.join()
            # A transaction really begins when it gets the last tid from the
            # storage, just before flushing invalidations (on ZODB < 5, it's
            # when it acquires the lock to flush invalidations). The previous
            # call to sync() only does a ping to make sure we have a recent
            # enough view of the DB.
            self.assertFalse(invalidations(c1))
            self.assertEqual(x1.value, 1)

    @with_cluster(storage_count=2, partitions=2)
    def testReadVerifyingStorage(self, cluster):
        if 1:
            t1, c1 = cluster.getTransaction()
            c1.root()['x'] = x = PCounter()
            t1.commit()
            # We need a second client for external invalidations.
            with cluster.newClient(1) as db:
                t2, c2 = cluster.getTransaction(db)
                r = c2.root()
                r['y'] = None
                r['x']._p_activate()
                c2.readCurrent(r['x'])
                # Force the new tid to be even, like the modified oid and
                # unlike the oid on which we used readCurrent. Thus we check
                # that the node containing only the partition 1 is also
                # involved in tpc_finish.
                with cluster.moduloTID(0):
                    t2.commit()
                for storage in cluster.storage_list:
                    self.assertFalse(storage.tm._transaction_dict)
            # Check we didn't get an invalidation, which would cause an
            # assertion failure in the cache. Connection does the same check in
            # _setstate_noncurrent so this could be also done by starting a
            # transaction before the last one, and clearing the cache before
            # reloading x.
            c1._storage.load(x._p_oid)
            t0, t1, t2 = c1.db().storage.iterator()
            self.assertEqual(map(u64, t0.oid_list), [0])
            self.assertEqual(map(u64, t1.oid_list), [0, 1])
            # Check oid 1 is part of transaction metadata.
            self.assertEqual(t2.oid_list, t1.oid_list)

    @with_cluster()
    def testClientReconnection(self, cluster):
        if 1:
            t1, c1 = cluster.getTransaction()
            c1.root()['x'] = x1 = PCounter()
            c1.root()['y'] = y = PCounter()
            y.value = 1
            t1.commit()
            x = c1._storage.load(x1._p_oid)[0]
            y = c1._storage.load(y._p_oid)[0]

            # close connections to master & storage
            c, = cluster.master.nm.getClientList()
            c.getConnection().close()
            c, = cluster.storage.nm.getClientList()
            c.getConnection().close()
            #self.tic()     # NOTE works ok with tic() commented

            # modify x with another client
            with cluster.newClient() as client:
                txn = transaction.Transaction()
                client.tpc_begin(txn)
                client.store(x1._p_oid, x1._p_serial, y, '', txn)
                tid = client.tpc_finish(txn, None)
<<<<<<< HEAD
            finally:
                client.close()
            #self.tic()     # NOTE ----//----
=======
            self.tic()
>>>>>>> 42fd89bc

            # Check reconnection to the master and storage.
            self.assertTrue(cluster.client.history(x1._p_oid))
            self.assertIsNot(None, cluster.client.master_conn)
            t1.begin()
            self.assertEqual(x1._p_changed, None)
            self.assertEqual(x1.value, 1)

    @with_cluster()
    def testInvalidTTID(self, cluster):
        if 1:
            client = cluster.client
            txn = transaction.Transaction()
            client.tpc_begin(txn)
            txn_context = client._txn_container.get(txn)
            txn_context['ttid'] = add64(txn_context['ttid'], 1)
            self.assertRaises(POSException.StorageError,
                              client.tpc_finish, txn, None)

    @with_cluster()
    def testStorageFailureDuringTpcFinish(self, cluster):
        def answerTransactionFinished(conn, packet):
            if isinstance(packet, Packets.AnswerTransactionFinished):
                raise StoppedOperation
        if 1:
            t, c = cluster.getTransaction()
            c.root()['x'] = PCounter()
            with cluster.master.filterConnection(cluster.client) as m2c:
                m2c.add(answerTransactionFinished)
                # After a storage failure during tpc_finish, the client
                # reconnects and checks that the transaction was really
                # committed.
                t.commit()
            # Also check that the master reset the last oid to a correct value.
            t.begin()
            self.assertEqual(1, u64(c.root()['x']._p_oid))
            self.assertFalse(cluster.client.new_oid_list)
            self.assertEqual(2, u64(cluster.client.new_oid()))

    @with_cluster()
    def testClientFailureDuringTpcFinish(self, cluster):
        """
        Third scenario:

          C                   M                   S     | TID known by
           ---- Finish ----->                           |
           ---- Disconnect --   ----- Lock ------>      |
                                ----- C down ---->      |
           ---- Connect ---->                           | M
                                ----- C up ------>      |
                                <---- Locked -----      |
        ------------------------------------------------+--------------
                                -- unlock ...           |
           ---- FinalTID --->                           | S (TM)
           ---- Connect + FinalTID -------------->      |
                                   ... unlock --->      |
        ------------------------------------------------+--------------
                                                        | S (DM)
        """
        def delayAnswerLockInformation(conn, packet):
            if isinstance(packet, Packets.AnswerInformationLocked):
                cluster.client.master_conn.close()
                return True
        def askFinalTID(orig, *args):
            s2m.remove(delayAnswerLockInformation)
            orig(*args)
        def _getFinalTID(orig, ttid):
            s2m.remove(delayAnswerLockInformation)
            self.tic()
            return orig(ttid)
        def _connectToPrimaryNode(orig):
            conn = orig()
            self.tic()
            s2m.remove(delayAnswerLockInformation)
            return conn
        if 1:
            t, c = cluster.getTransaction()
            r = c.root()
            r['x'] = PCounter()
            tid0 = r._p_serial
            with cluster.storage.filterConnection(cluster.master) as s2m:
                s2m.add(delayAnswerLockInformation,
                    Patch(ClientServiceHandler, askFinalTID=askFinalTID))
                t.commit() # the final TID is returned by the master
            t.begin()
            r['x'].value += 1
            tid1 = r._p_serial
            self.assertTrue(tid0 < tid1)
            with cluster.storage.filterConnection(cluster.master) as s2m:
                s2m.add(delayAnswerLockInformation,
                    Patch(cluster.client, _getFinalTID=_getFinalTID))
                t.commit() # the final TID is returned by the storage backend
            t.begin()
            r['x'].value += 1
            tid2 = r['x']._p_serial
            self.assertTrue(tid1 < tid2)
            # The whole test would be simpler if we always delayed the
            # AskLockInformation packet. However, it would also delay
            # NotifyNodeInformation and the client would fail to connect
            # to the storage node.
            with cluster.storage.filterConnection(cluster.master) as s2m, \
                 cluster.master.filterConnection(cluster.storage) as m2s:
                s2m.add(delayAnswerLockInformation, Patch(cluster.client,
                    _connectToPrimaryNode=_connectToPrimaryNode))
                m2s.delayNotifyUnlockInformation()
                t.commit() # the final TID is returned by the storage (tm)
            t.begin()
            self.assertEqual(r['x'].value, 2)
            self.assertTrue(tid2 < r['x']._p_serial)

    @with_cluster(storage_count=2, partitions=2)
    def testMasterFailureBeforeVote(self, cluster):
        def waitStoreResponses(orig, *args):
            result = orig(*args)
            m2c, = cluster.master.getConnectionList(orig.__self__)
            m2c.close()
            self.tic()
            return result
        if 1:
            t, c = cluster.getTransaction()
            c.root()['x'] = PCounter() # 1 store() to each storage
            with Patch(cluster.client, waitStoreResponses=waitStoreResponses):
                self.assertRaises(POSException.StorageError, t.commit)
            self.assertEqual(cluster.neoctl.getClusterState(),
                             ClusterStates.RUNNING)

    @with_cluster()
    def testEmptyTransaction(self, cluster):
        if 1:
            txn = transaction.Transaction()
            storage = cluster.getZODBStorage()
            storage.tpc_begin(txn)
            storage.tpc_vote(txn)
            serial = storage.tpc_finish(txn)
            t, = storage.iterator()
            self.assertEqual(t.tid, serial)
            self.assertFalse(t.oid_list)

    @with_cluster()
    def testRecycledClientUUID(self, cluster):
        def notReady(orig, *args):
            m2s.discard(delayNotifyInformation)
            return orig(*args)
        if 1:
            cluster.getTransaction()
            with cluster.master.filterConnection(cluster.storage) as m2s:
                delayNotifyInformation = m2s.delayNotifyNodeInformation()
                cluster.client.master_conn.close()
                with cluster.newClient() as client, Patch(
                        client.storage_bootstrap_handler, notReady=notReady):
                    x = client.load(ZERO_TID)
                self.assertNotIn(delayNotifyInformation, m2s)

    @with_cluster(start_cluster=0, storage_count=3, autostart=3)
    def testAutostart(self, cluster):
        def startCluster(orig):
            getClusterState = cluster.neoctl.getClusterState
            self.assertEqual(ClusterStates.RECOVERING, getClusterState())
            cluster.storage_list[2].start()
<<<<<<< HEAD
            self.tic()
            self.assertEqual(ClusterStates.RUNNING, getClusterState())
        cluster = NEOCluster(storage_count=3, autostart=3)
        try:
            cluster.startCluster = startCluster
=======
        with Patch(cluster, startCluster=startCluster):
>>>>>>> 42fd89bc
            cluster.start(cluster.storage_list[:2])

    @with_cluster(storage_count=2, partitions=2)
    def testAbortVotedTransaction(self, cluster):
        r = []
        def tpc_finish(*args, **kw):
            for storage in cluster.storage_list:
                r.append(len(storage.dm.getUnfinishedTIDDict()))
            raise NEOStorageError
        if 1:
            t, c = cluster.getTransaction()
            c.root()['x'] = PCounter()
            with Patch(cluster.client, tpc_finish=tpc_finish):
                self.assertRaises(NEOStorageError, t.commit)
                self.tic()
            self.assertEqual(r, [1, 1])
            for storage in cluster.storage_list:
                self.assertFalse(storage.dm.getUnfinishedTIDDict())
            t.begin()
            self.assertNotIn('x', c.root())

    @with_cluster(storage_count=2, partitions=2)
    def testStorageLostDuringRecovery(self, cluster):
        # Initialize a cluster.
        cluster.stop()
        # Restart with a connection failure for the first AskPartitionTable.
        # The master must not be stuck in RECOVERING state
        # or re-make the partition table.
        def make(*args):
            sys.exit()
        def askPartitionTable(orig, self, conn):
            p.revert()
            conn.close()
        if 1:
            with Patch(cluster.master.pt, make=make), \
                 Patch(InitializationHandler,
                       askPartitionTable=askPartitionTable) as p:
                cluster.start()
                self.assertFalse(p.applied)

    @with_cluster(replicas=1)
    def testTruncate(self, cluster):
        calls = [0, 0]
        def dieFirst(i):
            def f(orig, *args, **kw):
                calls[i] += 1
                if calls[i] == 1:
                    sys.exit()
                return orig(*args, **kw)
            return f
        if 1:
            t, c = cluster.getTransaction()
            r = c.root()
            tids = []
            for x in xrange(4):
                r[x] = None
                t.commit()
                tids.append(r._p_serial)
            truncate_tid = tids[2]
            r['x'] = PCounter()
            s0, s1 = cluster.storage_list
            with Patch(s0.tm, unlock=dieFirst(0)), \
                 Patch(s1.dm, truncate=dieFirst(1)):
                t.commit()
                cluster.neoctl.truncate(truncate_tid)
                self.tic()
                getClusterState = cluster.neoctl.getClusterState
                # Unless forced, the cluster waits all nodes to be up,
                # so that all nodes are truncated.
                self.assertEqual(getClusterState(), ClusterStates.RECOVERING)
                self.assertEqual(calls, [1, 0])
                s0.resetNode()
                s0.start()
                # s0 died with unfinished data, and before processing the
                # Truncate packet from the master.
                self.assertFalse(s0.dm.getTruncateTID())
                self.assertEqual(s1.dm.getTruncateTID(), truncate_tid)
                self.tic()
                self.assertEqual(calls, [1, 1])
                self.assertEqual(getClusterState(), ClusterStates.RECOVERING)
            s1.resetNode()
            with Patch(s1.dm, truncate=dieFirst(1)):
                s1.start()
                self.assertEqual(s0.dm.getLastIDs()[0], truncate_tid)
                self.assertEqual(s1.dm.getLastIDs()[0], r._p_serial)
                self.tic()
                self.assertEqual(calls, [1, 2])
                self.assertEqual(getClusterState(), ClusterStates.RUNNING)
            t.begin()
            self.assertEqual(r, dict.fromkeys(xrange(3)))
            self.assertEqual(r._p_serial, truncate_tid)
            self.assertEqual(1, u64(c._storage.new_oid()))
            for s in cluster.storage_list:
                self.assertEqual(s.dm.getLastIDs()[0], truncate_tid)

    def testConnectionTimeout(self):
        with self.getLoopbackConnection() as conn:
            conn.KEEP_ALIVE
            def onTimeout(orig):
                conn.idle()
                orig()
            with Patch(conn, KEEP_ALIVE=0):
                while conn.connecting:
                    conn.em.poll(1)
                with Patch(conn, onTimeout=onTimeout):
                    conn.em.poll(1)
            self.assertFalse(conn.isClosed())

    @with_cluster()
    def testClientDisconnectedFromMaster(self, cluster):
        def disconnect(conn, packet):
            if isinstance(packet, Packets.AskObject):
                m2c.close()
                #return True
        if 1:
            t, c = cluster.getTransaction()
            m2c, = cluster.master.getConnectionList(cluster.client)
            cluster.client._cache.clear()
            c.cacheMinimize()
            # Make the master disconnects the client when the latter is about
            # to send a AskObject packet to the storage node.
            with cluster.client.filterConnection(cluster.storage) as c2s:
                c2s.add(disconnect)
                # Storages are currently notified of clients that get
                # disconnected from the master and disconnect them in turn.
                # Should it change, the clients would have to disconnect on
                # their own.
                self.assertRaises(TransientError, getattr, c, "root")
            uuid = cluster.client.uuid
            # Let's use a second client to steal the node id of the first one.
            with cluster.newClient() as client:
                client.sync()
                self.assertEqual(uuid, client.uuid)
                # The client reconnects successfully to the master and storage,
                # with a different node id. This time, we get a different error
                # if it's only disconnected from the storage.
                with Patch(ClientOperationHandler,
                        askObject=lambda orig, self, conn, *args: conn.close()):
                    self.assertRaises(NEOStorageError, getattr, c, "root")
                self.assertNotEqual(uuid, cluster.client.uuid)
                # Second reconnection, for a successful load.
                c.root

    @with_cluster()
    def testIdTimestamp(self, cluster):
        """
        Given a master M, a storage S, and 2 clients Ca and Cb.

        While Ca(id=1) is being identified by S:
        1. connection between Ca and M breaks
        2. M -> S: C1 down
        3. Cb connect to M: id=1
        4. M -> S: C1 up
        5. S processes RequestIdentification from Ca with id=1

        At 5, S must reject Ca, otherwise Cb can't connect to S. This is where
        id timestamps come into play: with C1 up since t2, S rejects Ca due to
        a request with t1  < t2.

        To avoid issues with clocks that are out of sync, the client gets its
        connection timestamp by being notified about itself from the master.
        """
        s2c = []
        def __init__(orig, self, *args, **kw):
            orig(self, *args, **kw)
            self.readable = bool
            s2c.append(self)
            ll()
        def connectToStorage(client):
            next(client.cp.iterateForObject(0))
        if 1:
            Ca = cluster.client
            Ca.pt      # only connect to the master
            # In a separate thread, connect to the storage but suspend the
            # processing of the RequestIdentification packet, until the
            # storage is notified about the existence of the other client.
            with LockLock() as ll, Patch(ServerConnection, __init__=__init__):
                t = self.newThread(connectToStorage, Ca)
                ll()
            s2c, = s2c
            m2c, = cluster.master.getConnectionList(cluster.client)
            m2c.close()
            with cluster.newClient() as Cb:
                Cb.pt  # only connect to the master
                del s2c.readable
                self.assertRaises(NEOPrimaryMasterLost, t.join)
                self.assertTrue(s2c.isClosed())
                connectToStorage(Cb)

    @with_cluster(storage_count=2, partitions=2)
    def testPruneOrphan(self, cluster):
        if 1:
            cluster.importZODB()(3)
            bad = []
            ok = []
            def data_args(value):
                return makeChecksum(value), value, 0
            node_list = []
            for i, s in enumerate(cluster.storage_list):
                node_list.append(s.uuid)
                if i:
                    s.dm.holdData(*data_args('boo'))
                ok.append(s.getDataLockInfo())
                for i in xrange(3 - i):
                    s.dm.storeData(*data_args('!' * i))
                bad.append(s.getDataLockInfo())
                s.dm.commit()
            def check(dry_run, expected):
                cluster.neoctl.repair(node_list, dry_run)
                for e, s in zip(expected, cluster.storage_list):
                    while 1:
                        self.tic()
                        if s.dm._repairing is None:
                            break
                        time.sleep(.1)
                    self.assertEqual(e, s.getDataLockInfo())
            check(1, bad)
            check(0, ok)
            check(1, ok)

    @with_cluster(replicas=1)
    def testLateConflictOnReplica(self, cluster):
        """
        Already resolved conflict: check the case of a storage node that
        reports a conflict after that this conflict was fully resolved with
        another node.
        """
        def answerStoreObject(orig, conn, conflicting, *args):
            if not conflicting:
                p.revert()
                ll()
            orig(conn, conflicting, *args)
        if 1:
            s0, s1 = cluster.storage_list
            t1, c1 = cluster.getTransaction()
            c1.root()['x'] = x = PCounterWithResolution()
            t1.commit()
            x.value += 1
            t2, c2 = cluster.getTransaction()
            c2.root()['x'].value += 2
            t2.commit()
            with LockLock() as ll, s1.filterConnection(cluster.client) as f, \
                    Patch(cluster.client.storage_handler,
                          answerStoreObject=answerStoreObject) as p:
                f.delayAnswerStoreObject()
                t = self.newThread(t1.commit)
                ll()
            t.join()

if __name__ == "__main__":
    unittest.main()<|MERGE_RESOLUTION|>--- conflicted
+++ resolved
@@ -722,23 +722,11 @@
             s1.start()
             self.tic()
             checkNodeState(NodeStates.PENDING)
-<<<<<<< HEAD
-        finally:
-            cluster.stop()
-
-    def test2Clusters(self):    # NOTE
-        cluster1 = NEOCluster()
-        cluster2 = NEOCluster()
-        try:
-            cluster1.start()
-            cluster2.start()
-=======
-
-    @with_cluster()
-    @with_cluster()
-    def test2Clusters(self, cluster1, cluster2):
-        if 1:
->>>>>>> 42fd89bc
+
+    @with_cluster()
+    @with_cluster()
+    def test2Clusters(self, cluster1, cluster2):    # NOTE
+        if 1:
             t1, c1 = cluster1.getTransaction()
             t2, c2 = cluster2.getTransaction()
             c1.root()['1'] = c2.root()['2'] = ''
@@ -763,14 +751,9 @@
             self.assertEqual(cluster.neoctl.getClusterState(),
                              ClusterStates.RUNNING)
 
-<<<<<<< HEAD
-    def testShutdown(self):
-        # BUG: Due to bugs in election, master nodes sometimes crash, or they   # <- NOTE
-=======
     @with_cluster(master_count=3, partitions=10, replicas=1, storage_count=3)
     def testShutdown(self, cluster):
-        # BUG: Due to bugs in election, master nodes sometimes crash, or they
->>>>>>> 42fd89bc
+        # NOTE vvv
         #      declare themselves primary too quickly. The consequence is
         #      often an endless tic loop.
         if 1:
@@ -969,13 +952,7 @@
                 client.tpc_begin(txn)
                 client.store(x1._p_oid, x1._p_serial, y, '', txn)
                 tid = client.tpc_finish(txn, None)
-<<<<<<< HEAD
-            finally:
-                client.close()
             #self.tic()     # NOTE ----//----
-=======
-            self.tic()
->>>>>>> 42fd89bc
 
             # Check reconnection to the master and storage.
             self.assertTrue(cluster.client.history(x1._p_oid))
@@ -1135,15 +1112,8 @@
             getClusterState = cluster.neoctl.getClusterState
             self.assertEqual(ClusterStates.RECOVERING, getClusterState())
             cluster.storage_list[2].start()
-<<<<<<< HEAD
-            self.tic()
+        with Patch(cluster, startCluster=startCluster):
             self.assertEqual(ClusterStates.RUNNING, getClusterState())
-        cluster = NEOCluster(storage_count=3, autostart=3)
-        try:
-            cluster.startCluster = startCluster
-=======
-        with Patch(cluster, startCluster=startCluster):
->>>>>>> 42fd89bc
             cluster.start(cluster.storage_list[:2])
 
     @with_cluster(storage_count=2, partitions=2)
