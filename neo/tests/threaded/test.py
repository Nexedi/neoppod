--- conflicted
+++ resolved
@@ -838,16 +838,7 @@
 
     @with_cluster(master_count=3, partitions=10, replicas=1, storage_count=3)
     def testShutdown(self, cluster):
-<<<<<<< HEAD
         # NOTE vvv
-        # BUG: Due to bugs in election, master nodes sometimes crash, or they
-        #      declare themselves primary too quickly, but issues seem to be
-        #      only reproducible with SSL enabled.
-        self._testShutdown(cluster)
-
-    def _testShutdown(self, cluster):
-=======
->>>>>>> 09bc404f
         def before_finish(_):
             # tell admin to shutdown the cluster
             cluster.neoctl.setClusterState(ClusterStates.STOPPING)
@@ -1230,20 +1221,10 @@
 
     @with_cluster(start_cluster=0, storage_count=3, autostart=3)
     def testAutostart(self, cluster):
-<<<<<<< HEAD
-        def startCluster(orig):
-            getClusterState = cluster.neoctl.getClusterState
-            self.assertEqual(ClusterStates.RECOVERING, getClusterState())
-            cluster.storage_list[2].start()
-        with Patch(cluster, startCluster=startCluster):
-            self.assertEqual(ClusterStates.RUNNING, getClusterState())
-            cluster.start(cluster.storage_list[:2])
-=======
         cluster.start(cluster.storage_list[:2], recovering=True)
         cluster.storage_list[2].start()
         self.tic()
         cluster.checkStarted(ClusterStates.RUNNING)
->>>>>>> 09bc404f
 
     @with_cluster(storage_count=2, partitions=2)
     def testAbortVotedTransaction(self, cluster):
