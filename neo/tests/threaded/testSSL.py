--- conflicted
+++ resolved
@@ -34,13 +34,8 @@
 
 class SSLTests(SSLMixin, test.Test):
     # exclude expected failures
-<<<<<<< HEAD
-    testDeadlockAvoidance = None                            # XXX why this fails?
-    testUndoConflict = testUndoConflictDuringStore = None   # XXX why this fails?
-=======
-    testStorageDataLock2 = None
-    testUndoConflictDuringStore = None
->>>>>>> 0868de70
+    testStorageDataLock2 = None			# XXX why this fails?
+    testUndoConflictDuringStore = None		# XXX why this fails?
 
     def testAbortConnection(self, after_handshake=1):
         with self.getLoopbackConnection() as conn:
