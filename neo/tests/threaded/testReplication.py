#
# Copyright (C) 2012-2017  Nexedi SA
#
# This program is free software; you can redistribute it and/or
# modify it under the terms of the GNU General Public License
# as published by the Free Software Foundation; either version 2
# of the License, or (at your option) any later version.
#
# This program is distributed in the hope that it will be useful,
# but WITHOUT ANY WARRANTY; without even the implied warranty of
# MERCHANTABILITY or FITNESS FOR A PARTICULAR PURPOSE.  See the
# GNU General Public License for more details.
#
# You should have received a copy of the GNU General Public License
# along with this program.  If not, see <http://www.gnu.org/licenses/>.

from logging import getLogger, INFO, DEBUG

import random
import sys
import time
import transaction
from ZODB.POSException import ReadOnlyError, POSKeyError
import unittest
from collections import defaultdict
from functools import wraps
from neo.lib import logging
from neo.client.exception import NEOStorageError
from neo.master.handlers.backup import BackupHandler
from neo.storage.checker import CHECK_COUNT
from neo.storage.replicator import Replicator
from neo.lib.connector import SocketConnector
from neo.lib.connection import ClientConnection
from neo.lib.event import EventManager
from neo.lib.protocol import CellStates, ClusterStates, Packets, \
    ZERO_OID, ZERO_TID, MAX_TID, uuid_str
from neo.lib.util import p64
from .. import expectedFailure, Patch
from . import ConnectionFilter, NEOCluster, NEOThreadedTest, \
    predictable_random, with_cluster

# dump log to stderr
"""
logging.backlog(max_size=None)
del logging.default_root_handler.handle
getLogger().setLevel(INFO)
"""

def backup_test(partitions=1, upstream_kw={}, backup_kw={}):
    def decorator(wrapped):
        def wrapper(self):
            with NEOCluster(partitions, **upstream_kw) as upstream:
                upstream.start()
                with NEOCluster(partitions, upstream=upstream,
                                **backup_kw) as backup:
                    backup.start()
                    backup.neoctl.setClusterState(ClusterStates.STARTING_BACKUP)
                    self.tic()
                    wrapped(self, backup)
        return wraps(wrapped)(wrapper)
    return decorator


class ReplicationTests(NEOThreadedTest):

    def checksumPartition(self, storage, partition, max_tid=MAX_TID):
        dm = storage.dm
        args = partition, None, ZERO_TID, max_tid
        return dm.checkTIDRange(*args), \
            dm.checkSerialRange(min_oid=ZERO_OID, *args)

    def checkPartitionReplicated(self, source, destination, partition, **kw):
        self.assertEqual(self.checksumPartition(source, partition, **kw),
                         self.checksumPartition(destination, partition, **kw))

    # XXX add checks for cluster_state, .backup_tid & .last_tid to here ?
    def checkBackup(self, cluster, **kw):
        upstream_pt = cluster.upstream.primary_master.pt
        pt = cluster.primary_master.pt
        np = pt.getPartitions()
        self.assertEqual(np, upstream_pt.getPartitions())
        checked = 0
        source_dict = {x.uuid: x for x in cluster.upstream.storage_list}
        for storage in cluster.storage_list:
            self.assertFalse(storage.dm._uncommitted_data)
            self.assertEqual(np, storage.pt.getPartitions())
            for partition in pt.getAssignedPartitionList(storage.uuid):
                cell_list = upstream_pt.getCellList(partition, readable=True)
                source = source_dict[random.choice(cell_list).getUUID()]
                self.checkPartitionReplicated(source, storage, partition, **kw)
                checked += 1
        return checked

    def testBackupNormalCase(self):
        np = 7
        nr = 2
        check_dict = dict.fromkeys(xrange(np))
        with NEOCluster(partitions=np, replicas=nr-1, storage_count=3
                        ) as upstream:
            upstream.start()
            importZODB = upstream.importZODB()
            importZODB(3)
<<<<<<< HEAD
            backup = NEOCluster(partitions=np, replicas=nr-1, storage_count=5,
                                upstream=upstream)
            # U -> B propagation
            try:
=======
            def delaySecondary(conn, packet):
                if isinstance(packet, Packets.Replicate):
                    tid, upstream_name, source_dict = packet.decode()
                    return not upstream_name and all(source_dict.itervalues())
            with NEOCluster(partitions=np, replicas=nr-1, storage_count=5,
                            upstream=upstream) as backup:
>>>>>>> 42fd89bc
                backup.start()
                # Initialize & catch up.
                backup.neoctl.setClusterState(ClusterStates.STARTING_BACKUP)
                self.tic()
                self.assertEqual(np*nr, self.checkBackup(backup))
                # Normal case, following upstream cluster closely.
                importZODB(17)
                self.tic()
                self.assertEqual(backup.backup_tid, upstream.last_tid)
                self.assertEqual(backup.last_tid,   upstream.last_tid)
                self.assertEqual(np*nr, self.checkBackup(backup))

<<<<<<< HEAD
            # Check that a backup cluster can be restarted.
            # (U -> B propagation after restart)
            finally:
=======
                # Check that a backup cluster can be restarted.
>>>>>>> 42fd89bc
                backup.stop()
                backup.start()
                self.assertEqual(backup.neoctl.getClusterState(),
                                 ClusterStates.BACKINGUP)
                importZODB(17)
                self.tic()
                self.assertEqual(backup.backup_tid, upstream.last_tid)
                self.assertEqual(backup.last_tid,   upstream.last_tid)
                self.assertEqual(np*nr, self.checkBackup(backup))
                backup.neoctl.checkReplicas(check_dict, ZERO_TID, None)
                self.tic()
                # Stop backing up, nothing truncated.
                backup.neoctl.setClusterState(ClusterStates.STOPPING_BACKUP)
                self.tic()
                self.assertEqual(backup.backup_tid, None)
                self.assertEqual(backup.last_tid,   upstream.last_tid)
                self.assertEqual(np*nr, self.checkBackup(backup))
                self.assertEqual(backup.neoctl.getClusterState(),
                                 ClusterStates.RUNNING)

                backup.stop()
<<<<<<< HEAD

            # U -> B propagation with Mb -> Sb' (secondary, Replicate from primary Sb) delayed
            # TODO also test: "U -> B propagation with Mb -> Sb (Replicate) delayed" ?
            from neo.storage.database import manager as dbmanager
            from neo.master import handlers as mhandler
            #dbmanager.X = 1
            #mhandler.X = 1
            def delaySecondary(conn, packet):
                if isinstance(packet, Packets.Replicate):
                    tid, upstream_name, source_dict = packet.decode()
                    #print 'REPLICATE tid: %r, upstream_name: %r, source_dict: %r' % \
                    #        (tid, upstream_name, source_dict)
                    #return True
                    #return not upstream_name and all(source_dict.itervalues())
                    return upstream_name != ""
            backup.reset()
            try:
=======
>>>>>>> 42fd89bc
                backup.start()
                backup.neoctl.setClusterState(ClusterStates.STARTING_BACKUP)
                self.tic()
                u_last_tid0 = upstream.last_tid
                self.assertEqual(backup.backup_tid, u_last_tid0)
                self.assertEqual(backup.last_tid,   u_last_tid0)
                with backup.master.filterConnection(*backup.storage_list) as f:
                    f.add(delaySecondary)
                    while not f.filtered_count:
                        importZODB(1)
                    self.tic()
                    # there were new commits
                    self.assertGreater(upstream.last_tid, u_last_tid0)
                    # is not updated for data (but can be pre-updated to tid-1 on first synced txn) XXX text
                    self.assertLess(backup.backup_tid, upstream.last_tid)
                    # info about last_tid is synced fully
                    self.assertEqual(backup.last_tid,   upstream.last_tid)
                    backup.neoctl.setClusterState(ClusterStates.STOPPING_BACKUP)
                    self.tic()
                    self.assertEqual(backup.cluster_state, ClusterStates.RECOVERING)
                    self.assertEqual(backup.backup_tid, None)
                    self.assertEqual(backup.last_tid,   upstream.last_tid)  # not-yet truncated
                self.tic()
                self.assertEqual(backup.cluster_state, ClusterStates.RUNNING)
                self.assertEqual(np*nr, self.checkBackup(backup,
                    max_tid=backup.last_tid))
<<<<<<< HEAD
                self.assertEqual(backup.last_tid,   u_last_tid0)  # truncated after recovery
                self.assertEqual(np*nr, self.checkBackup(backup, max_tid=backup.last_tid))
            finally:
                backup.stop()
                dbmanager.X = 0
                mhandler.X = 0

            # S -> Sb (AddObject) delayed   XXX not only S -> Sb: also Sb -> Sb'
            backup.reset()
            try:
=======

                backup.stop()
>>>>>>> 42fd89bc
                backup.start()
                backup.neoctl.setClusterState(ClusterStates.STARTING_BACKUP)
                self.tic()
                self.assertEqual(backup.cluster_state, ClusterStates.BACKINGUP)
                self.assertEqual(backup.backup_tid, upstream.last_tid)  # B caught-up with U
                u_last_tid1 = upstream.last_tid
                with ConnectionFilter() as f:
                    f.delayAddObject(lambda conn: conn.getUUID() is None)
                    while not f.filtered_count:
                        importZODB(1)
                    self.tic()
                    self.assertEqual(backup.last_tid,  upstream.last_tid)
                    self.assertLess(backup.backup_tid, upstream.last_tid)
                    backup.neoctl.setClusterState(ClusterStates.STOPPING_BACKUP)
                    self.tic()
                    self.assertEqual(backup.last_tid, u_last_tid1) # = B^.backup_tid
                self.tic()
                self.assertEqual(backup.cluster_state, ClusterStates.RUNNING)
                self.assertEqual(np*nr, self.checkBackup(backup,
                    max_tid=backup.last_tid))
<<<<<<< HEAD
                self.assertEqual(backup.last_tid,   u_last_tid1)  # truncated after recovery
                self.assertEqual(np*nr, self.checkBackup(backup, max_tid=backup.last_tid))
            finally:
                backup.stop()
        finally:
            upstream.stop()
=======
>>>>>>> 42fd89bc

    @predictable_random()
    def testBackupNodeLost(self):
        """Check backup cluster can recover after random connection loss

        - backup master disconnected from upstream master
        - primary storage disconnected from backup master
        - non-primary storage disconnected from backup master
        """
        np = 4
        check_dict = dict.fromkeys(xrange(np))
        from neo.master.backup_app import random
        def fetchObjects(orig, min_tid=None, min_oid=ZERO_OID):
            if min_tid is None:
                counts[0] += 1
                if counts[0] > 1:
                    orig.im_self.app.master_conn.close()    # disconnect Sb from Mb
            return orig(min_tid, min_oid)
        def onTransactionCommitted(orig, txn):
            counts[0] += 1
            if counts[0] > 1:
                node_list = orig.im_self.nm.getClientList(only_identified=True)
                node_list.remove(txn.getNode())
                node_list[0].getConnection().close()    # disconnect Mb from M
            return orig(txn)
        with NEOCluster(partitions=np, replicas=0, storage_count=1) as upstream:
            upstream.start()
            importZODB = upstream.importZODB(random=random)
            # Do not start with an empty DB so that 'primary_dict' below is not
            # empty on the first iteration.
            importZODB(1)
            with NEOCluster(partitions=np, replicas=2, storage_count=4,
                            upstream=upstream) as backup:
                backup.start()
                backup.neoctl.setClusterState(ClusterStates.STARTING_BACKUP)
                self.tic()
                storage_list = [x.uuid for x in backup.storage_list]
                slave = set(xrange(len(storage_list))).difference
                for event in xrange(10):
                    counts = [0]
                    if event == 5:
                        p = Patch(upstream.master.tm,
                            _on_commit=onTransactionCommitted)
                    else:
                        primary_dict = defaultdict(list)
                        for k, v in sorted(backup.master.backup_app
                                           .primary_partition_dict.iteritems()):
                            primary_dict[storage_list.index(v._uuid)].append(k)
                        if event % 2:
                            storage = slave(primary_dict).pop()
                        else:
                            storage, _ = primary_dict.popitem()
                        # Populate until the found storage performs
                        # a second replication partially and aborts.
                        p = Patch(backup.storage_list[storage].replicator,
                                  fetchObjects=fetchObjects)
                    with p:
                        importZODB(lambda x: counts[0] > 1)
                    if event > 5:
                        backup.neoctl.checkReplicas(check_dict, ZERO_TID, None)
                    self.tic()
                    self.assertEqual(backup.cluster_state, ClusterStates.BACKINGUP)
                    self.assertEqual(backup.backup_tid, upstream.last_tid)
                    self.assertEqual(backup.last_tid, upstream.last_tid)
                    self.assertEqual(np*3, self.checkBackup(backup))

    @backup_test()
    def testBackupUpstreamMasterDead(self, backup):
        """Check proper behaviour when upstream master is unreachable

        More generally, this checks that when a handler raises when a connection
        is closed voluntarily, the connection is in a consistent state and can
        be, for example, closed again after the exception is caught, without
        assertion failure.
        """
        conn, = backup.master.getConnectionList(backup.upstream.master)
        # trigger ping
        self.assertFalse(conn.isPending())
        conn.onTimeout()
        self.assertTrue(conn.isPending())
        # force ping to have expired
        # connection will be closed before upstream master has time
        # to answer
        def _poll(orig, self, blocking):
            if backup.master.em is self:
                p.revert()
                conn._next_timeout = 0
                conn.onTimeout()
            else:
                orig(self, blocking)
        with Patch(EventManager, _poll=_poll) as p:
            self.tic()
        new_conn, = backup.master.getConnectionList(backup.upstream.master)
        self.assertIsNot(new_conn, conn)

    @backup_test()
    def testBackupUpstreamStorageDead(self, backup):
        upstream = backup.upstream
        with ConnectionFilter() as f:
<<<<<<< HEAD
            f.add(lambda conn, packet:
                isinstance(packet, Packets.InvalidateObjects))  # delay M -> Mb
=======
            f.delayInvalidateObjects()
>>>>>>> 42fd89bc
            upstream.importZODB()(1)
        count = [0]
        def _connect(orig, conn):
            count[0] += 1
            orig(conn)
        with Patch(ClientConnection, _connect=_connect):
            upstream.storage.listening_conn.close()
            self.tic(step=2)
            self.assertEqual(count[0], 0)
            t = SocketConnector.CONNECT_LIMIT = .5
            t += time.time()
            self.tic()
            # 1st attempt failed, 2nd is deferred
            self.assertEqual(count[0], 2)
            self.tic(check_timeout=(backup.storage,))
            # 2nd failed, 3rd deferred
            self.assertEqual(count[0], 4)
            self.assertTrue(t <= time.time())

    @backup_test()
    def testBackupDelayedUnlockTransaction(self, backup):
        """
        Check that a backup storage node is put on hold by upstream if
        the requested transaction is still locked. Such case happens when
        the backup cluster reacts very quickly to a new transaction.
        """
        upstream = backup.upstream
        with upstream.master.filterConnection(upstream.storage) as f:
            f.delayNotifyUnlockInformation()
            upstream.importZODB()(1)
            self.tic()
        self.tic()
        # TODO check tids
        self.assertEqual(1, self.checkBackup(backup))

    @with_cluster()
    def testBackupEarlyInvalidation(self, upstream):
        """
        The backup master must ignore notifications before being fully
        initialized.
        """
        with NEOCluster(upstream=upstream) as backup:
                backup.start()
                with ConnectionFilter() as f:
                    f.delayAskPartitionTable(lambda conn:
                        isinstance(conn.getHandler(), BackupHandler))
                    backup.neoctl.setClusterState(ClusterStates.STARTING_BACKUP)
                    upstream.importZODB()(1)
                    self.tic()
                self.tic()
                self.assertTrue(backup.master.is_alive())

    @backup_test()
    def testBackupTid(self, backup):
        """
        Check that the backup cluster does not claim it has all the data just
        after it came back whereas new transactions were committed during its
        absence.
        """
        importZODB = backup.upstream.importZODB()
        importZODB(1)
        self.tic()
        last_tid = backup.upstream.last_tid
        self.assertEqual(last_tid, backup.backup_tid)
        backup.stop()
        importZODB(1)
        with ConnectionFilter() as f:
            f.delayAskFetchTransactions()
            backup.start()
            self.assertEqual(last_tid, backup.backup_tid)
        self.tic()
        self.assertEqual(1, self.checkBackup(backup))

    @with_cluster(start_cluster=0, partitions=3, replicas=1, storage_count=3)
    def testSafeTweak(self, cluster):
        """
        Check that tweak always tries to keep a minimum of (replicas + 1)
        readable cells, otherwise we have less/no redundancy as long as
        replication has not finished.
        """
        def changePartitionTable(orig, *args):
            orig(*args)
            sys.exit()
        s0, s1, s2 = cluster.storage_list
        if 1:
            cluster.start([s0, s1])
            s2.start()
            self.tic()
            cluster.enableStorageList([s2])
            # 2 UP_TO_DATE cells should become FEEDING,
            # and be dropped only when the replication is done,
            # so that 1 storage can still die without data loss.
            with Patch(s0.dm, changePartitionTable=changePartitionTable):
                cluster.neoctl.tweakPartitionTable()
                self.tic()
            expectedFailure(self.assertEqual)(cluster.neoctl.getClusterState(),
                             ClusterStates.RUNNING)

    @with_cluster(start_cluster=0, partitions=3, replicas=1, storage_count=3)
    def testReplicationAbortedBySource(self, cluster):
        """
        Check that a feeding node aborts replication when its partition is
        dropped, and that the out-of-date node finishes to replicate from
        another source.
        Here are the different states of partitions over time:
          pt: 0: U..|U..|U..
          pt: 0: UO.|U.O|FOO
          pt: 0: UU.|U.O|FOO
          pt: 0: UU.|U.U|FOO # nodes 1 & 2 replicate from node 0
          pt: 0: UU.|U.U|.OU # here node 0 lost partition 2
                             # and node 1 must switch to node 2
          pt: 0: UU.|U.U|.UU
        """
        def delayAskFetch(conn, packet):
            return isinstance(packet, delayed) and \
                   packet.decode()[0] == offset and \
                   conn in s1.getConnectionList(s0)
        def changePartitionTable(orig, ptid, cell_list):
            if (offset, s0.uuid, CellStates.DISCARDED) in cell_list:
                connection_filter.remove(delayAskFetch)
                # XXX: this is currently not done by
                #      default for performance reason
                orig.im_self.dropPartitions((offset,))
            return orig(ptid, cell_list)
        np = cluster.num_partitions
        s0, s1, s2 = cluster.storage_list
        for delayed in Packets.AskFetchTransactions, Packets.AskFetchObjects:
            if cluster.started:
                cluster.stop(1)
            if 1:
                cluster.start([s0])
                cluster.populate([range(np*2)] * np)
                s1.start()
                s2.start()
                self.tic()
                cluster.neoctl.enableStorageList([s1.uuid, s2.uuid])
                cluster.neoctl.tweakPartitionTable()
                offset, = [offset for offset, row in enumerate(
                                      cluster.master.pt.partition_list)
                                  for cell in row if cell.isFeeding()]
                with ConnectionFilter() as connection_filter:
                    connection_filter.add(delayAskFetch,
                        Patch(s0.dm, changePartitionTable=changePartitionTable))
                    self.tic()
                    self.assertEqual(1, connection_filter.filtered_count)
                self.tic()
                self.checkPartitionReplicated(s1, s2, offset)

    @with_cluster(start_cluster=0, partitions=2, storage_count=2)
    def testClientReadingDuringTweak(self, cluster):
        # XXX: Currently, the test passes because data of dropped cells are not
        #      deleted while the cluster is operational: this is only done
        #      during the RECOVERING phase. But we'll want to be able to free
        #      disk space without service interruption, and for this the client
        #      may have to retry reading data from the new cells. If s0 deleted
        #      all data for partition 1, the test would fail with a POSKeyError.
        s0, s1 = cluster.storage_list
        if 1:
            cluster.start([s0])
            storage = cluster.getZODBStorage()
            oid = p64(1)
            txn = transaction.Transaction()
            storage.tpc_begin(txn)
            storage.store(oid, None, 'foo', '', txn)
            storage.tpc_finish(txn)
            storage._cache.clear()
            s1.start()
            self.tic()
            cluster.neoctl.enableStorageList([s1.uuid])
            cluster.neoctl.tweakPartitionTable()
            with cluster.master.filterConnection(cluster.client) as m2c:
                m2c.delayNotifyPartitionChanges()
                self.tic()
                self.assertEqual('foo', storage.load(oid)[0])

    @with_cluster(start_cluster=0, replicas=1)
    def testResumingReplication(self, cluster):
        if 1:
            s0, s1 = cluster.storage_list
            cluster.start(storage_list=(s0,))
            t, c = cluster.getTransaction()
            r = c.root()
            r._p_changed = 1
            t.commit()
            s1.start()
            self.tic()
            with Patch(Replicator, connected=lambda *_: None):
                cluster.enableStorageList((s1,))
                cluster.neoctl.tweakPartitionTable()
                r._p_changed = 1
                t.commit()
                self.tic()
                s1.stop()
                cluster.join((s1,))
            t0, t1, t2 = c.db().storage.iterator()
            s1.resetNode()
            s1.start()
            self.tic()
            self.assertEqual([], cluster.getOutdatedCells())
            s0.stop()
            cluster.join((s0,))
            t0, t1, t2 = c.db().storage.iterator()

    @with_cluster(start_cluster=0, replicas=1)
    def testReplicationBlockedByUnfinished(self, cluster):
        if 1:
            s0, s1 = cluster.storage_list
            cluster.start(storage_list=(s0,))
            storage = cluster.getZODBStorage()
            oid = storage.new_oid()
            tid = None
            expected = 'UO'
            for n in 1, 0:
                # On first iteration, the transaction will block replication
                # until tpc_finish.
                # We do a second iteration as a quick check that the cluster
                # remains functional after such a scenario.
                txn = transaction.Transaction()
                storage.tpc_begin(txn)
                tid = storage.store(oid, tid, 'foo', '', txn)
                if n:
                    # Start the outdated storage.
                    s1.start()
                    self.tic()
                    cluster.enableStorageList((s1,))
                    cluster.neoctl.tweakPartitionTable()
                self.tic()
                self.assertPartitionTable(cluster, expected)
                storage.tpc_vote(txn)
                self.assertPartitionTable(cluster, expected)
                tid = storage.tpc_finish(txn)
                self.tic() # replication resumes and ends
                expected = 'UU'
                self.assertPartitionTable(cluster, expected)
            self.assertEqual(cluster.neoctl.getClusterState(),
                             ClusterStates.RUNNING)

    @with_cluster(partitions=5, replicas=2, storage_count=3)
    def testCheckReplicas(self, cluster):
        from neo.storage import checker
        def corrupt(offset):
            s0, s1, s2 = (storage_dict[cell.getUUID()]
                for cell in cluster.master.pt.getCellList(offset, True))
            logging.info('corrupt partition %u of %s',
                         offset, uuid_str(s1.uuid))
            s1.dm.deleteObject(p64(np+offset), p64(corrupt_tid))
            return s0.uuid
        def check(expected_state, expected_count):
            self.assertEqual(expected_count, len([None
              for row in cluster.neoctl.getPartitionRowList()[1]
              for cell in row[1]
              if cell[1] == CellStates.CORRUPTED]))
            self.assertEqual(expected_state, cluster.neoctl.getClusterState())
        np = cluster.num_partitions
        tid_count = np * 3
        corrupt_tid = tid_count // 2
        check_dict = dict.fromkeys(xrange(np))
        with Patch(checker, CHECK_COUNT=2):
            cluster.populate([range(np*2)] * tid_count)
            storage_dict = {x.uuid: x for x in cluster.storage_list}
            cluster.neoctl.checkReplicas(check_dict, ZERO_TID, None)
            self.tic()
            check(ClusterStates.RUNNING, 0)
            source = corrupt(0)
            cluster.neoctl.checkReplicas(check_dict, p64(corrupt_tid+1), None)
            self.tic()
            check(ClusterStates.RUNNING, 0)
            cluster.neoctl.checkReplicas({0: source}, ZERO_TID, None)
            self.tic()
            check(ClusterStates.RUNNING, 1)
            corrupt(1)
            cluster.neoctl.checkReplicas(check_dict, p64(corrupt_tid+1), None)
            self.tic()
            check(ClusterStates.RUNNING, 1)
            cluster.neoctl.checkReplicas(check_dict, ZERO_TID, None)
            self.tic()
            check(ClusterStates.RECOVERING, 4)

    @backup_test()
    def testBackupReadOnlyAccess(self, backup):
        """Check backup cluster can be used in read-only mode by ZODB clients"""
        B = backup
        U = B.upstream
        Z = U.getZODBStorage()
        #Zb = B.getZODBStorage()    # XXX see below about invalidations

        oid_list = []
        tid_list = []

        # S -> Sb link stops working during [cutoff, recover) test iterations
        cutoff  = 4
        recover = 7
        def delayReplication(conn, packet):
            return isinstance(packet, Packets.AnswerFetchTransactions)

        with ConnectionFilter() as f:
            for i in xrange(10):
                if i == cutoff:
                    f.add(delayReplication)
                if i == recover:
                    # .remove() removes the filter and retransmits all packets
                    # that were queued once first filtered packed was detected
                    # on a connection.
                    f.remove(delayReplication)

                # commit new data to U
                txn = transaction.Transaction()
                txn.note(u'test transaction %s' % i)
                Z.tpc_begin(txn)
                oid = Z.new_oid()
                Z.store(oid, None, '%s-%i' % (oid, i), '', txn)
                Z.tpc_vote(txn)
                tid = Z.tpc_finish(txn)
                oid_list.append(oid)
                tid_list.append(tid)

                # make sure data propagated to B  (depending on cutoff)
                self.tic()
                if cutoff <= i < recover:
                    self.assertLess(B.backup_tid, U.last_tid)
                else:
                    self.assertEqual(B.backup_tid, U.last_tid)
                self.assertEqual(B.last_tid,   U.last_tid)
                self.assertEqual(1, self.checkBackup(B, max_tid=B.backup_tid))

                # read data from B and verify it is what it should be
                # XXX we open new ZODB storage every time because invalidations
                # are not yet implemented in read-only mode.
                Zb = B.getZODBStorage()
                for j, oid in enumerate(oid_list):
                    if cutoff <= i < recover and j >= cutoff:
                        self.assertRaises(POSKeyError, Zb.load, oid, '')
                    else:
                        data, serial = Zb.load(oid, '')
                        self.assertEqual(data, '%s-%s' % (oid, j))
                        self.assertEqual(serial, tid_list[j])

                # verify how transaction log & friends behave under potentially
                # not-yet-fully fetched backup state (transactions committed at
                # [cutoff, recover) should not be there; otherwise transactions
                # should be fully there)
                Zb = B.getZODBStorage()
                Btxn_list = list(Zb.iterator())
                self.assertEqual(len(Btxn_list), cutoff if cutoff <= i < recover
                                                 else i+1)
                for j, txn in enumerate(Btxn_list):
                    self.assertEqual(txn.tid, tid_list[j])
                    self.assertEqual(txn.description, 'test transaction %i' % j)
                    obj, = txn
                    self.assertEqual(obj.oid, oid_list[j])
                    self.assertEqual(obj.data, '%s-%s' % (obj.oid, j))

                # TODO test askObjectHistory once it is fixed

                # try to commit something to backup storage and make sure it is
                # really read-only
                Zb._cache._max_size = 0     # make store() do work in sync way
                txn = transaction.Transaction()
                self.assertRaises(ReadOnlyError, Zb.tpc_begin, txn)
                self.assertRaises(ReadOnlyError, Zb.new_oid)
                self.assertRaises(ReadOnlyError, Zb.store, oid_list[-1],
                                            tid_list[-1], 'somedata', '', txn)
                # tpc_vote first checks whether there were store replies -
                # thus not ReadOnlyError
                self.assertRaises(NEOStorageError, Zb.tpc_vote, txn)

                # close storage because client app is otherwise shared in
                # threaded tests and we need to refresh last_tid on next run
                # (XXX see above about invalidations not working)
                Zb.close()


if __name__ == "__main__":
    unittest.main()<|MERGE_RESOLUTION|>--- conflicted
+++ resolved
@@ -100,19 +100,13 @@
             upstream.start()
             importZODB = upstream.importZODB()
             importZODB(3)
-<<<<<<< HEAD
-            backup = NEOCluster(partitions=np, replicas=nr-1, storage_count=5,
-                                upstream=upstream)
-            # U -> B propagation
-            try:
-=======
             def delaySecondary(conn, packet):
                 if isinstance(packet, Packets.Replicate):
                     tid, upstream_name, source_dict = packet.decode()
                     return not upstream_name and all(source_dict.itervalues())
+            # U -> B propagation
             with NEOCluster(partitions=np, replicas=nr-1, storage_count=5,
                             upstream=upstream) as backup:
->>>>>>> 42fd89bc
                 backup.start()
                 # Initialize & catch up.
                 backup.neoctl.setClusterState(ClusterStates.STARTING_BACKUP)
@@ -125,13 +119,8 @@
                 self.assertEqual(backup.last_tid,   upstream.last_tid)
                 self.assertEqual(np*nr, self.checkBackup(backup))
 
-<<<<<<< HEAD
-            # Check that a backup cluster can be restarted.
+                # Check that a backup cluster can be restarted.
             # (U -> B propagation after restart)
-            finally:
-=======
-                # Check that a backup cluster can be restarted.
->>>>>>> 42fd89bc
                 backup.stop()
                 backup.start()
                 self.assertEqual(backup.neoctl.getClusterState(),
@@ -153,7 +142,6 @@
                                  ClusterStates.RUNNING)
 
                 backup.stop()
-<<<<<<< HEAD
 
             # U -> B propagation with Mb -> Sb' (secondary, Replicate from primary Sb) delayed
             # TODO also test: "U -> B propagation with Mb -> Sb (Replicate) delayed" ?
@@ -161,18 +149,10 @@
             from neo.master import handlers as mhandler
             #dbmanager.X = 1
             #mhandler.X = 1
-            def delaySecondary(conn, packet):
-                if isinstance(packet, Packets.Replicate):
-                    tid, upstream_name, source_dict = packet.decode()
-                    #print 'REPLICATE tid: %r, upstream_name: %r, source_dict: %r' % \
                     #        (tid, upstream_name, source_dict)
                     #return True
                     #return not upstream_name and all(source_dict.itervalues())
                     return upstream_name != ""
-            backup.reset()
-            try:
-=======
->>>>>>> 42fd89bc
                 backup.start()
                 backup.neoctl.setClusterState(ClusterStates.STARTING_BACKUP)
                 self.tic()
@@ -199,21 +179,13 @@
                 self.assertEqual(backup.cluster_state, ClusterStates.RUNNING)
                 self.assertEqual(np*nr, self.checkBackup(backup,
                     max_tid=backup.last_tid))
-<<<<<<< HEAD
-                self.assertEqual(backup.last_tid,   u_last_tid0)  # truncated after recovery
+
                 self.assertEqual(np*nr, self.checkBackup(backup, max_tid=backup.last_tid))
-            finally:
                 backup.stop()
                 dbmanager.X = 0
                 mhandler.X = 0
 
             # S -> Sb (AddObject) delayed   XXX not only S -> Sb: also Sb -> Sb'
-            backup.reset()
-            try:
-=======
-
-                backup.stop()
->>>>>>> 42fd89bc
                 backup.start()
                 backup.neoctl.setClusterState(ClusterStates.STARTING_BACKUP)
                 self.tic()
@@ -234,15 +206,8 @@
                 self.assertEqual(backup.cluster_state, ClusterStates.RUNNING)
                 self.assertEqual(np*nr, self.checkBackup(backup,
                     max_tid=backup.last_tid))
-<<<<<<< HEAD
                 self.assertEqual(backup.last_tid,   u_last_tid1)  # truncated after recovery
                 self.assertEqual(np*nr, self.checkBackup(backup, max_tid=backup.last_tid))
-            finally:
-                backup.stop()
-        finally:
-            upstream.stop()
-=======
->>>>>>> 42fd89bc
 
     @predictable_random()
     def testBackupNodeLost(self):
@@ -342,12 +307,7 @@
     def testBackupUpstreamStorageDead(self, backup):
         upstream = backup.upstream
         with ConnectionFilter() as f:
-<<<<<<< HEAD
-            f.add(lambda conn, packet:
-                isinstance(packet, Packets.InvalidateObjects))  # delay M -> Mb
-=======
-            f.delayInvalidateObjects()
->>>>>>> 42fd89bc
+            f.delayInvalidateObjects()  # delay M -> Mb
             upstream.importZODB()(1)
         count = [0]
         def _connect(orig, conn):
