#
# Copyright (C) 2012-2017  Nexedi SA
#
# This program is free software; you can redistribute it and/or
# modify it under the terms of the GNU General Public License
# as published by the Free Software Foundation; either version 2
# of the License, or (at your option) any later version.
#
# This program is distributed in the hope that it will be useful,
# but WITHOUT ANY WARRANTY; without even the implied warranty of
# MERCHANTABILITY or FITNESS FOR A PARTICULAR PURPOSE.  See the
# GNU General Public License for more details.
#
# You should have received a copy of the GNU General Public License
# along with this program.  If not, see <http://www.gnu.org/licenses/>.

<<<<<<< HEAD
from logging import getLogger, INFO, DEBUG

import random
import sys
import time
=======
import random, sys, threading, time
>>>>>>> 4a82657b
import transaction
from ZODB.POSException import ReadOnlyError, POSKeyError
import unittest
from collections import defaultdict
from functools import wraps
from neo.lib import logging
from neo.client.exception import NEOStorageError
from neo.master.handlers.backup import BackupHandler
from neo.storage.checker import CHECK_COUNT
from neo.storage.replicator import Replicator
from neo.lib.connector import SocketConnector
from neo.lib.connection import ClientConnection
from neo.lib.event import EventManager
from neo.lib.protocol import CellStates, ClusterStates, Packets, \
    ZERO_OID, ZERO_TID, MAX_TID, uuid_str
from neo.lib.util import p64, u64
from .. import expectedFailure, Patch, TransactionalResource
from . import ConnectionFilter, NEOCluster, NEOThreadedTest, \
    predictable_random, with_cluster
from .test import PCounter, PCounterWithResolution # XXX

# dump log to stderr
"""
logging.backlog(max_size=None)
del logging.default_root_handler.handle
getLogger().setLevel(INFO)
"""

def backup_test(partitions=1, upstream_kw={}, backup_kw={}):
    def decorator(wrapped):
        def wrapper(self):
            with NEOCluster(partitions, **upstream_kw) as upstream:
                upstream.start()
                with NEOCluster(partitions, upstream=upstream,
                                **backup_kw) as backup:
                    backup.start()
                    backup.neoctl.setClusterState(ClusterStates.STARTING_BACKUP)
                    self.tic()
                    wrapped(self, backup)
        return wraps(wrapped)(wrapper)
    return decorator


class ReplicationTests(NEOThreadedTest):

    def checksumPartition(self, storage, partition, max_tid=MAX_TID):
        dm = storage.dm
        args = partition, None, ZERO_TID, max_tid
        return dm.checkTIDRange(*args), \
            dm.checkSerialRange(min_oid=ZERO_OID, *args)

    def checkPartitionReplicated(self, source, destination, partition, **kw):
        self.assertEqual(self.checksumPartition(source, partition, **kw),
                         self.checksumPartition(destination, partition, **kw))

    # XXX add checks for cluster_state, .backup_tid & .last_tid to here ?
    def checkBackup(self, cluster, **kw):
        upstream_pt = cluster.upstream.primary_master.pt
        pt = cluster.primary_master.pt
        np = pt.getPartitions()
        self.assertEqual(np, upstream_pt.getPartitions())
        checked = 0
        source_dict = {x.uuid: x for x in cluster.upstream.storage_list}
        for storage in cluster.storage_list:
            self.assertFalse(storage.dm._uncommitted_data)
            self.assertEqual(np, storage.pt.getPartitions())
            for partition in pt.getAssignedPartitionList(storage.uuid):
                cell_list = upstream_pt.getCellList(partition, readable=True)
                source = source_dict[random.choice(cell_list).getUUID()]
                self.checkPartitionReplicated(source, storage, partition, **kw)
                checked += 1
        return checked

    def checkReplicas(self, cluster):
        pt = cluster.primary_master.pt
        storage_dict = {x.uuid: x for x in cluster.storage_list}
        for offset in xrange(pt.getPartitions()):
            checksum_list = [
                self.checksumPartition(storage_dict[x.getUUID()], offset)
                for x in pt.getCellList(offset)]
            self.assertEqual(1, len(set(checksum_list)),
                             (offset, checksum_list))

    def testBackupNormalCase(self):
        np = 7
        nr = 2
        check_dict = dict.fromkeys(xrange(np))
        with NEOCluster(partitions=np, replicas=nr-1, storage_count=3
                        ) as upstream:
            upstream.start()
            importZODB = upstream.importZODB()
            importZODB(3)
            def delaySecondary(conn, packet):
                if isinstance(packet, Packets.Replicate):
                    tid, upstream_name, source_dict = packet.decode()
                    return not upstream_name and all(source_dict.itervalues())
            # U -> B propagation
            with NEOCluster(partitions=np, replicas=nr-1, storage_count=5,
                            upstream=upstream) as backup:
                backup.start()
                # Initialize & catch up.
                backup.neoctl.setClusterState(ClusterStates.STARTING_BACKUP)
                self.tic()
                self.assertEqual(np*nr, self.checkBackup(backup))
                # Normal case, following upstream cluster closely.
                importZODB(17)
                self.tic()
                self.assertEqual(backup.backup_tid, upstream.last_tid)
                self.assertEqual(backup.last_tid,   upstream.last_tid)
                self.assertEqual(np*nr, self.checkBackup(backup))

                # Check that a backup cluster can be restarted.
            # (U -> B propagation after restart)
                backup.stop()
                backup.start()
                self.assertEqual(backup.neoctl.getClusterState(),
                                 ClusterStates.BACKINGUP)
                importZODB(17)
                self.tic()
                self.assertEqual(backup.backup_tid, upstream.last_tid)
                self.assertEqual(backup.last_tid,   upstream.last_tid)
                self.assertEqual(np*nr, self.checkBackup(backup))
                backup.neoctl.checkReplicas(check_dict, ZERO_TID, None)
                self.tic()
                # Stop backing up, nothing truncated.
                backup.neoctl.setClusterState(ClusterStates.STOPPING_BACKUP)
                self.tic()
                self.assertEqual(backup.backup_tid, None)
                self.assertEqual(backup.last_tid,   upstream.last_tid)
                self.assertEqual(np*nr, self.checkBackup(backup))
                self.assertEqual(backup.neoctl.getClusterState(),
                                 ClusterStates.RUNNING)

                backup.stop()

            # U -> B propagation with Mb -> Sb' (secondary, Replicate from primary Sb) delayed
            # TODO also test: "U -> B propagation with Mb -> Sb (Replicate) delayed" ?
            from neo.storage.database import manager as dbmanager
            from neo.master import handlers as mhandler
            #dbmanager.X = 1
            #mhandler.X = 1
                    #        (tid, upstream_name, source_dict)
                    #return True
                    #return not upstream_name and all(source_dict.itervalues())
                    return upstream_name != ""
                backup.start()
                backup.neoctl.setClusterState(ClusterStates.STARTING_BACKUP)
                self.tic()
                u_last_tid0 = upstream.last_tid
                self.assertEqual(backup.backup_tid, u_last_tid0)
                self.assertEqual(backup.last_tid,   u_last_tid0)
                with backup.master.filterConnection(*backup.storage_list) as f:
                    f.add(delaySecondary)
                    while not f.filtered_count:
                        importZODB(1)
                    self.tic()
                    # there were new commits
                    self.assertGreater(upstream.last_tid, u_last_tid0)
                    # is not updated for data (but can be pre-updated to tid-1 on first synced txn) XXX text
                    self.assertLess(backup.backup_tid, upstream.last_tid)
                    # info about last_tid is synced fully
                    self.assertEqual(backup.last_tid,   upstream.last_tid)
                    backup.neoctl.setClusterState(ClusterStates.STOPPING_BACKUP)
                    self.tic()
                    self.assertEqual(backup.cluster_state, ClusterStates.RECOVERING)
                    self.assertEqual(backup.backup_tid, None)
                    self.assertEqual(backup.last_tid,   upstream.last_tid)  # not-yet truncated
                self.tic()
                self.assertEqual(backup.cluster_state, ClusterStates.RUNNING)
                self.assertEqual(np*nr, self.checkBackup(backup,
                    max_tid=backup.last_tid))

                self.assertEqual(np*nr, self.checkBackup(backup, max_tid=backup.last_tid))
                backup.stop()
                dbmanager.X = 0
                mhandler.X = 0

            # S -> Sb (AddObject) delayed   XXX not only S -> Sb: also Sb -> Sb'
                backup.start()
                backup.neoctl.setClusterState(ClusterStates.STARTING_BACKUP)
                self.tic()
                self.assertEqual(backup.cluster_state, ClusterStates.BACKINGUP)
                self.assertEqual(backup.backup_tid, upstream.last_tid)  # B caught-up with U
                u_last_tid1 = upstream.last_tid
                with ConnectionFilter() as f:
                    f.delayAddObject(lambda conn: conn.getUUID() is None)
                    while not f.filtered_count:
                        importZODB(1)
                    self.tic()
                    self.assertEqual(backup.last_tid,  upstream.last_tid)
                    self.assertLess(backup.backup_tid, upstream.last_tid)
                    backup.neoctl.setClusterState(ClusterStates.STOPPING_BACKUP)
                    self.tic()
                    self.assertEqual(backup.last_tid, u_last_tid1) # = B^.backup_tid
                self.tic()
                self.assertEqual(backup.cluster_state, ClusterStates.RUNNING)
                self.assertEqual(np*nr, self.checkBackup(backup,
                    max_tid=backup.last_tid))
                self.assertEqual(backup.last_tid,   u_last_tid1)  # truncated after recovery
                self.assertEqual(np*nr, self.checkBackup(backup, max_tid=backup.last_tid))

    @predictable_random()
    def testBackupNodeLost(self):
        """Check backup cluster can recover after random connection loss

        - backup master disconnected from upstream master
        - primary storage disconnected from backup master
        - non-primary storage disconnected from backup master
        """
        np = 4
        check_dict = dict.fromkeys(xrange(np))
        from neo.master.backup_app import random
        def fetchObjects(orig, min_tid=None, min_oid=ZERO_OID):
            if min_tid is None:
                counts[0] += 1
                if counts[0] > 1:
                    orig.im_self.app.master_conn.close()    # disconnect Sb from Mb
            return orig(min_tid, min_oid)
        def onTransactionCommitted(orig, txn):
            counts[0] += 1
            if counts[0] > 1:
                node_list = orig.im_self.nm.getClientList(only_identified=True)
                node_list.remove(txn.getNode())
                node_list[0].getConnection().close()    # disconnect Mb from M
            return orig(txn)
        with NEOCluster(partitions=np, replicas=0, storage_count=1) as upstream:
            upstream.start()
            importZODB = upstream.importZODB(random=random)
            # Do not start with an empty DB so that 'primary_dict' below is not
            # empty on the first iteration.
            importZODB(1)
            with NEOCluster(partitions=np, replicas=2, storage_count=4,
                            upstream=upstream) as backup:
                backup.start()
                backup.neoctl.setClusterState(ClusterStates.STARTING_BACKUP)
                self.tic()
                storage_list = [x.uuid for x in backup.storage_list]
                slave = set(xrange(len(storage_list))).difference
                for event in xrange(10):
                    counts = [0]
                    if event == 5:
                        p = Patch(upstream.master.tm,
                            _on_commit=onTransactionCommitted)
                    else:
                        primary_dict = defaultdict(list)
                        for k, v in sorted(backup.master.backup_app
                                           .primary_partition_dict.iteritems()):
                            primary_dict[storage_list.index(v._uuid)].append(k)
                        if event % 2:
                            storage = slave(primary_dict).pop()
                        else:
                            storage, _ = primary_dict.popitem()
                        # Populate until the found storage performs
                        # a second replication partially and aborts.
                        p = Patch(backup.storage_list[storage].replicator,
                                  fetchObjects=fetchObjects)
                    with p:
                        importZODB(lambda x: counts[0] > 1)
                    if event > 5:
                        backup.neoctl.checkReplicas(check_dict, ZERO_TID, None)
                    self.tic()
                    self.assertEqual(backup.cluster_state, ClusterStates.BACKINGUP)
                    self.assertEqual(backup.backup_tid, upstream.last_tid)
                    self.assertEqual(backup.last_tid, upstream.last_tid)
                    self.assertEqual(np*3, self.checkBackup(backup))

    @backup_test()
    def testBackupUpstreamMasterDead(self, backup):
        """Check proper behaviour when upstream master is unreachable

        More generally, this checks that when a handler raises when a connection
        is closed voluntarily, the connection is in a consistent state and can
        be, for example, closed again after the exception is caught, without
        assertion failure.
        """
        conn, = backup.master.getConnectionList(backup.upstream.master)
        # trigger ping
        self.assertFalse(conn.isPending())
        conn.onTimeout()
        self.assertTrue(conn.isPending())
        # force ping to have expired
        # connection will be closed before upstream master has time
        # to answer
        def _poll(orig, self, blocking):
            if backup.master.em is self:
                p.revert()
                conn._next_timeout = 0
                conn.onTimeout()
            else:
                orig(self, blocking)
        with Patch(EventManager, _poll=_poll) as p:
            self.tic()
        new_conn, = backup.master.getConnectionList(backup.upstream.master)
        self.assertIsNot(new_conn, conn)

    @backup_test()
    def testBackupUpstreamStorageDead(self, backup):
        upstream = backup.upstream
        with ConnectionFilter() as f:
            f.delayInvalidateObjects()  # delay M -> Mb
            upstream.importZODB()(1)
        count = [0]
        def _connect(orig, conn):
            count[0] += 1
            orig(conn)
        with Patch(ClientConnection, _connect=_connect):
            upstream.storage.listening_conn.close()
            self.tic(step=2)
            self.assertEqual(count[0], 0)
            t = SocketConnector.CONNECT_LIMIT = .5
            t += time.time()
            self.tic()
            # 1st attempt failed, 2nd is deferred
            self.assertEqual(count[0], 2)
            self.tic(check_timeout=(backup.storage,))
            # 2nd failed, 3rd deferred
            self.assertEqual(count[0], 4)
            self.assertTrue(t <= time.time())

    @backup_test()
    def testBackupDelayedUnlockTransaction(self, backup):
        """
        Check that a backup storage node is put on hold by upstream if
        the requested transaction is still locked. Such case happens when
        the backup cluster reacts very quickly to a new transaction.
        """
        upstream = backup.upstream
        with upstream.master.filterConnection(upstream.storage) as f:
            f.delayNotifyUnlockInformation()
            upstream.importZODB()(1)
            self.tic()
        self.tic()
        # TODO check tids
        self.assertEqual(1, self.checkBackup(backup))

    @with_cluster()
    def testBackupEarlyInvalidation(self, upstream):
        """
        The backup master must ignore notifications before being fully
        initialized.
        """
        with NEOCluster(upstream=upstream) as backup:
                backup.start()
                with ConnectionFilter() as f:
                    f.delayAskPartitionTable(lambda conn:
                        isinstance(conn.getHandler(), BackupHandler))
                    backup.neoctl.setClusterState(ClusterStates.STARTING_BACKUP)
                    upstream.importZODB()(1)
                    self.tic()
                self.tic()
                self.assertTrue(backup.master.is_alive())

    @backup_test()
    def testBackupTid(self, backup):
        """
        Check that the backup cluster does not claim it has all the data just
        after it came back whereas new transactions were committed during its
        absence.
        """
        importZODB = backup.upstream.importZODB()
        importZODB(1)
        self.tic()
        last_tid = backup.upstream.last_tid
        self.assertEqual(last_tid, backup.backup_tid)
        backup.stop()
        importZODB(1)
        with ConnectionFilter() as f:
            f.delayAskFetchTransactions()
            backup.start()
            self.assertEqual(last_tid, backup.backup_tid)
        self.tic()
        self.assertEqual(1, self.checkBackup(backup))

    @with_cluster(start_cluster=0, partitions=3, replicas=1, storage_count=3)
    def testSafeTweak(self, cluster):
        """
        Check that tweak always tries to keep a minimum of (replicas + 1)
        readable cells, otherwise we have less/no redundancy as long as
        replication has not finished.
        """
        def changePartitionTable(orig, *args):
            orig(*args)
            sys.exit()
        s0, s1, s2 = cluster.storage_list
        if 1:
            cluster.start([s0, s1])
            s2.start()
            self.tic()
            cluster.enableStorageList([s2])
            # 2 UP_TO_DATE cells should become FEEDING,
            # and be dropped only when the replication is done,
            # so that 1 storage can still die without data loss.
            with Patch(s0.dm, changePartitionTable=changePartitionTable):
                cluster.neoctl.tweakPartitionTable()
                self.tic()
            expectedFailure(self.assertEqual)(cluster.neoctl.getClusterState(),
                             ClusterStates.RUNNING)

    @with_cluster(start_cluster=0, partitions=3, replicas=1, storage_count=3)
    def testReplicationAbortedBySource(self, cluster):
        """
        Check that a feeding node aborts replication when its partition is
        dropped, and that the out-of-date node finishes to replicate from
        another source.
        Here are the different states of partitions over time:
          pt: 0: U..|U..|U..
          pt: 0: UO.|U.O|FOO
          pt: 0: UU.|U.O|FOO
          pt: 0: UU.|U.U|FOO # nodes 1 & 2 replicate from node 0
          pt: 0: UU.|U.U|.OU # here node 0 lost partition 2
                             # and node 1 must switch to node 2
          pt: 0: UU.|U.U|.UU
        """
        def delayAskFetch(conn, packet):
            return isinstance(packet, delayed) and \
                   packet.decode()[0] == offset and \
                   conn in s1.getConnectionList(s0)
        def changePartitionTable(orig, ptid, cell_list):
            if (offset, s0.uuid, CellStates.DISCARDED) in cell_list:
                connection_filter.remove(delayAskFetch)
                # XXX: this is currently not done by
                #      default for performance reason
                orig.im_self.dropPartitions((offset,))
            return orig(ptid, cell_list)
        np = cluster.num_partitions
        s0, s1, s2 = cluster.storage_list
        for delayed in Packets.AskFetchTransactions, Packets.AskFetchObjects:
            if cluster.started:
                cluster.stop(1)
            if 1:
                cluster.start([s0])
                cluster.populate([range(np*2)] * np)
                s1.start()
                s2.start()
                self.tic()
                cluster.neoctl.enableStorageList([s1.uuid, s2.uuid])
                cluster.neoctl.tweakPartitionTable()
                offset, = [offset for offset, row in enumerate(
                                      cluster.master.pt.partition_list)
                                  for cell in row if cell.isFeeding()]
                with ConnectionFilter() as connection_filter:
                    connection_filter.add(delayAskFetch,
                        Patch(s0.dm, changePartitionTable=changePartitionTable))
                    self.tic()
                    self.assertEqual(1, connection_filter.filtered_count)
                self.tic()
                self.checkPartitionReplicated(s1, s2, offset)

    @with_cluster(start_cluster=0, partitions=2, storage_count=2)
    def testClientReadingDuringTweak(self, cluster):
        def sync(orig):
            m2c.remove(delay)
            orig()
        s0, s1 = cluster.storage_list
        if 1:
            cluster.start([s0])
            storage = cluster.getZODBStorage()
            oid = p64(1)
            txn = transaction.Transaction()
            storage.tpc_begin(txn)
            storage.store(oid, None, 'foo', '', txn)
            storage.tpc_finish(txn)
            storage._cache.clear()
            s1.start()
            self.tic()
            cluster.neoctl.enableStorageList([s1.uuid])
            cluster.neoctl.tweakPartitionTable()
            with cluster.master.filterConnection(cluster.client) as m2c:
                delay = m2c.delayNotifyPartitionChanges()
                self.tic()
                with Patch(cluster.client, sync=sync):
                    self.assertEqual('foo', storage.load(oid)[0])
                self.assertNotIn(delay, m2c)

    @with_cluster(start_cluster=False, storage_count=3, partitions=3)
    def testAbortingReplication(self, cluster):
        s1, s2, s3 = cluster.storage_list
        cluster.start((s1, s2))
        t, c = cluster.getTransaction()
        r = c.root()
        for x in 'ab':
            r[x] = PCounter()
        t.commit()
        cluster.stop(replicas=1)
        cluster.start((s1, s2))
        with ConnectionFilter() as f:
            f.delayAddObject()
            cluster.neoctl.tweakPartitionTable()
            s3.start()
            self.tic()
            cluster.neoctl.enableStorageList((s3.uuid,))
            cluster.neoctl.tweakPartitionTable()
            self.tic()
        self.tic()
        for s in cluster.storage_list:
            self.assertTrue(s.is_alive())
        self.checkReplicas(cluster)

    @with_cluster(start_cluster=0, replicas=1, storage_count=4, partitions=2)
    def testTweakVsReplication(self, cluster, done=False):
        S = cluster.storage_list
        cluster.start(S[:1])
        t, c = cluster.getTransaction()
        ob = c.root()[''] = PCounterWithResolution()
        t.commit()
        self.assertEqual(1, u64(ob._p_oid))
        for s in S[1:]:
            s.start()
        self.tic()
        def tweak():
            self.tic()
            self.assertFalse(delay_list)
            self.assertPartitionTable(cluster, 'UU|UO')
            f.delayAskFetchObjects()
            cluster.enableStorageList(S[2:])
            cluster.neoctl.tweakPartitionTable()
            self.tic()
            self.assertPartitionTable(cluster, 'UU..|F.OO')
        with ConnectionFilter() as f, cluster.moduloTID(1), \
             Patch(S[1].replicator,
                   _nextPartitionSortKey=lambda orig, offset: offset):
            delay_list = [1, 0]
            delay = (f.delayNotifyReplicationDone if done else
                     f.delayAnswerFetchObjects)(lambda _: delay_list.pop())
            cluster.enableStorageList((S[1],))
            cluster.neoctl.tweakPartitionTable()
            ob._p_changed = 1
            if done:
                tweak()
                t.commit()
            else:
                t2, c2 = cluster.getTransaction()
                c2.root()['']._p_changed = 1
                l = threading.Lock(); l.acquire()
                TransactionalResource(t2, 0, tpc_vote=lambda _: l.release())
                t2 = self.newPausedThread(t2.commit)
                self.tic()
                @TransactionalResource(t, 0)
                def tpc_vote(_):
                    t2.start()
                    l.acquire()
                    f.remove(delay)
                    tweak()
                t.commit()
                t2.join()
            cluster.neoctl.dropNode(S[2].uuid)
            cluster.neoctl.dropNode(S[3].uuid)
            cluster.neoctl.tweakPartitionTable()
            if done:
                f.remove(delay)
            self.tic()
            self.assertPartitionTable(cluster, 'UU|UO')
        self.tic()
        self.assertPartitionTable(cluster, 'UU|UU')
        self.checkReplicas(cluster)

    def testTweakVsReplicationDone(self):
        self.testTweakVsReplication(True)

    @with_cluster(start_cluster=0, storage_count=2, partitions=2)
    def testCommitVsDiscardedCell(self, cluster):
        s0, s1 = cluster.storage_list
        cluster.start((s0,))
        t, c = cluster.getTransaction()
        ob = c.root()[''] = PCounterWithResolution()
        t.commit()
        self.assertEqual(1, u64(ob._p_oid))
        s1.start()
        self.tic()
        nonlocal_ = []
        with ConnectionFilter() as f:
            delay = f.delayNotifyReplicationDone()
            cluster.enableStorageList((s1,))
            cluster.neoctl.tweakPartitionTable()
            self.tic()
            self.assertPartitionTable(cluster, 'U.|FO')
            t2, c2 = cluster.getTransaction()
            c2.root()[''].value += 3
            l = threading.Lock(); l.acquire()
            @TransactionalResource(t2, 0)
            def tpc_vote(_):
                self.tic()
                l.release()
            t2 = self.newPausedThread(t2.commit)
            @TransactionalResource(t, 0, tpc_finish=lambda _:
                f.remove(nonlocal_.pop(0)))
            def tpc_vote(_):
                t2.start()
                l.acquire()
                nonlocal_.append(f.delayNotifyPartitionChanges())
                f.remove(delay)
                self.tic()
                self.assertPartitionTable(cluster, 'U.|.U', cluster.master)
                nonlocal_.append(cluster.master.pt.getID())
            ob.value += 2
            t.commit()
            t2.join()
        self.tic()
        self.assertPartitionTable(cluster, 'U.|.U')
        self.assertEqual(cluster.master.pt.getID(), nonlocal_.pop())
        t.begin()
        self.assertEqual(ob.value, 5)
        # get the second to last tid (for which ob=2)
        tid2 = s1.dm.getObject(ob._p_oid, None, ob._p_serial)[0]
        # s0 must not have committed anything for partition 1
        with s0.dm.replicated(1):
            self.assertFalse(s0.dm.getObject(ob._p_oid, tid2))

    @with_cluster(start_cluster=0, replicas=1)
    def testResumingReplication(self, cluster):
        if 1:
            s0, s1 = cluster.storage_list
            cluster.start(storage_list=(s0,))
            t, c = cluster.getTransaction()
            r = c.root()
            r._p_changed = 1
            t.commit()
            s1.start()
            self.tic()
            with Patch(Replicator, connected=lambda *_: None):
                cluster.enableStorageList((s1,))
                cluster.neoctl.tweakPartitionTable()
                r._p_changed = 1
                t.commit()
                self.tic()
                s1.stop()
                cluster.join((s1,))
            t0, t1, t2 = c.db().storage.iterator()
            s1.resetNode()
            s1.start()
            self.tic()
            self.assertEqual([], cluster.getOutdatedCells())
            s0.stop()
            cluster.join((s0,))
            t0, t1, t2 = c.db().storage.iterator()

    @with_cluster(start_cluster=0, replicas=1, partitions=2)
    def testReplicationBlockedByUnfinished1(self, cluster,
                                            delay_replication=False):
        s0, s1 = cluster.storage_list
        cluster.start(storage_list=(s0,))
        storage = cluster.getZODBStorage()
        oid = storage.new_oid()
        with ConnectionFilter() as f, cluster.moduloTID(1 - u64(oid) % 2):
            if delay_replication:
                delay_replication = f.delayAnswerFetchObjects()
            tid = None
            expected = 'U|U'
            for n in xrange(3):
                # On second iteration, the transaction will block replication
                # until tpc_finish.
                # We do a last iteration as a quick check that the cluster
                # remains functional after such a scenario.
                txn = transaction.Transaction()
                storage.tpc_begin(txn)
                tid = storage.store(oid, tid, str(n), '', txn)
                if n == 1:
                    # Start the outdated storage.
                    s1.start()
                    self.tic()
                    cluster.enableStorageList((s1,))
                    cluster.neoctl.tweakPartitionTable()
                    expected = 'UO|UO'
                self.tic()
                self.assertPartitionTable(cluster, expected)
                storage.tpc_vote(txn)
                self.assertPartitionTable(cluster, expected)
                tid = storage.tpc_finish(txn)
                if n == 1:
                    if delay_replication:
                        self.tic()
                        self.assertPartitionTable(cluster, expected)
                        f.remove(delay_replication)
                        delay_replication = None
                    self.tic() # replication resumes and ends
                    expected = 'UU|UU'
                self.assertPartitionTable(cluster, expected)
            self.assertEqual(cluster.neoctl.getClusterState(),
                             ClusterStates.RUNNING)
        self.checkPartitionReplicated(s0, s1, 0)

    def testReplicationBlockedByUnfinished2(self):
        self.testReplicationBlockedByUnfinished1(True)

    @with_cluster(partitions=5, replicas=2, storage_count=3)
    def testCheckReplicas(self, cluster):
        from neo.storage import checker
        def corrupt(offset):
            s0, s1, s2 = (storage_dict[cell.getUUID()]
                for cell in cluster.master.pt.getCellList(offset, True))
            logging.info('corrupt partition %u of %s',
                         offset, uuid_str(s1.uuid))
            s1.dm.deleteObject(p64(np+offset), p64(corrupt_tid))
            return s0.uuid
        def check(expected_state, expected_count):
            self.assertEqual(expected_count, len([None
              for row in cluster.neoctl.getPartitionRowList()[1]
              for cell in row[1]
              if cell[1] == CellStates.CORRUPTED]))
            self.assertEqual(expected_state, cluster.neoctl.getClusterState())
        np = cluster.num_partitions
        tid_count = np * 3
        corrupt_tid = tid_count // 2
        check_dict = dict.fromkeys(xrange(np))
        with Patch(checker, CHECK_COUNT=2):
            cluster.populate([range(np*2)] * tid_count)
            storage_dict = {x.uuid: x for x in cluster.storage_list}
            cluster.neoctl.checkReplicas(check_dict, ZERO_TID, None)
            self.tic()
            check(ClusterStates.RUNNING, 0)
            source = corrupt(0)
            cluster.neoctl.checkReplicas(check_dict, p64(corrupt_tid+1), None)
            self.tic()
            check(ClusterStates.RUNNING, 0)
            cluster.neoctl.checkReplicas({0: source}, ZERO_TID, None)
            self.tic()
            check(ClusterStates.RUNNING, 1)
            corrupt(1)
            cluster.neoctl.checkReplicas(check_dict, p64(corrupt_tid+1), None)
            self.tic()
            check(ClusterStates.RUNNING, 1)
            cluster.neoctl.checkReplicas(check_dict, ZERO_TID, None)
            self.tic()
            check(ClusterStates.RECOVERING, 4)

    @backup_test()
    def testBackupReadOnlyAccess(self, backup):
        """Check backup cluster can be used in read-only mode by ZODB clients"""
        B = backup
        U = B.upstream
        Z = U.getZODBStorage()
        #Zb = B.getZODBStorage()    # XXX see below about invalidations

        oid_list = []
        tid_list = []

        # S -> Sb link stops working during [cutoff, recover) test iterations
        cutoff  = 4
        recover = 7
        def delayReplication(conn, packet):
            return isinstance(packet, Packets.AnswerFetchTransactions)

        with ConnectionFilter() as f:
            for i in xrange(10):
                if i == cutoff:
                    f.add(delayReplication)
                if i == recover:
                    # .remove() removes the filter and retransmits all packets
                    # that were queued once first filtered packed was detected
                    # on a connection.
                    f.remove(delayReplication)

                # commit new data to U
                txn = transaction.Transaction()
                txn.note(u'test transaction %s' % i)
                Z.tpc_begin(txn)
                oid = Z.new_oid()
                Z.store(oid, None, '%s-%i' % (oid, i), '', txn)
                Z.tpc_vote(txn)
                tid = Z.tpc_finish(txn)
                oid_list.append(oid)
                tid_list.append(tid)

                # make sure data propagated to B  (depending on cutoff)
                self.tic()
                if cutoff <= i < recover:
                    self.assertLess(B.backup_tid, U.last_tid)
                else:
                    self.assertEqual(B.backup_tid, U.last_tid)
                self.assertEqual(B.last_tid,   U.last_tid)
                self.assertEqual(1, self.checkBackup(B, max_tid=B.backup_tid))

                # read data from B and verify it is what it should be
                # XXX we open new ZODB storage every time because invalidations
                # are not yet implemented in read-only mode.
                Zb = B.getZODBStorage()
                for j, oid in enumerate(oid_list):
                    if cutoff <= i < recover and j >= cutoff:
                        self.assertRaises(POSKeyError, Zb.load, oid, '')
                    else:
                        data, serial = Zb.load(oid, '')
                        self.assertEqual(data, '%s-%s' % (oid, j))
                        self.assertEqual(serial, tid_list[j])

                # verify how transaction log & friends behave under potentially
                # not-yet-fully fetched backup state (transactions committed at
                # [cutoff, recover) should not be there; otherwise transactions
                # should be fully there)
                Zb = B.getZODBStorage()
                Btxn_list = list(Zb.iterator())
                self.assertEqual(len(Btxn_list), cutoff if cutoff <= i < recover
                                                 else i+1)
                for j, txn in enumerate(Btxn_list):
                    self.assertEqual(txn.tid, tid_list[j])
                    self.assertEqual(txn.description, 'test transaction %i' % j)
                    obj, = txn
                    self.assertEqual(obj.oid, oid_list[j])
                    self.assertEqual(obj.data, '%s-%s' % (obj.oid, j))

                # TODO test askObjectHistory once it is fixed

                # try to commit something to backup storage and make sure it is
                # really read-only
                Zb._cache._max_size = 0     # make store() do work in sync way
                txn = transaction.Transaction()
                self.assertRaises(ReadOnlyError, Zb.tpc_begin, txn)
                self.assertRaises(ReadOnlyError, Zb.new_oid)
                self.assertRaises(ReadOnlyError, Zb.store, oid_list[-1],
                                            tid_list[-1], 'somedata', '', txn)
                # tpc_vote first checks whether there were store replies -
                # thus not ReadOnlyError
                self.assertRaises(NEOStorageError, Zb.tpc_vote, txn)

                # close storage because client app is otherwise shared in
                # threaded tests and we need to refresh last_tid on next run
                # (XXX see above about invalidations not working)
                Zb.close()


if __name__ == "__main__":
    unittest.main()<|MERGE_RESOLUTION|>--- conflicted
+++ resolved
@@ -14,15 +14,9 @@
 # You should have received a copy of the GNU General Public License
 # along with this program.  If not, see <http://www.gnu.org/licenses/>.
 
-<<<<<<< HEAD
 from logging import getLogger, INFO, DEBUG
-
-import random
-import sys
-import time
-=======
 import random, sys, threading, time
->>>>>>> 4a82657b
+
 import transaction
 from ZODB.POSException import ReadOnlyError, POSKeyError
 import unittest
