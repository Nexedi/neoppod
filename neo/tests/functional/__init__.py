--- conflicted
+++ resolved
@@ -310,11 +310,7 @@
                  cleanup_on_delete=False, temp_dir=None, clear_databases=True,
                  adapter=os.getenv('NEO_TESTS_ADAPTER'),
                  address_type=ADDRESS_TYPE, bind_ip=None, logger=True,
-<<<<<<< HEAD
-                 importer=None, upstream_masters=None, upstream_cluster=None):
-=======
-                 importer=None, storage_kw={}):
->>>>>>> 6332112c
+                 importer=None, upstream_masters=None, upstream_cluster=None, storage_kw={}):
         if not adapter:
             adapter = 'MySQL'
         self.adapter = adapter
