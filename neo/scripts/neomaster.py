#!/usr/bin/env python
#
# neomaster - run a master node of NEO
#
# Copyright (C) 2006-2019  Nexedi SA
#
# This program is free software; you can redistribute it and/or
# modify it under the terms of the GNU General Public License
# as published by the Free Software Foundation; either version 2
# of the License, or (at your option) any later version.
#
# This program is distributed in the hope that it will be useful,
# but WITHOUT ANY WARRANTY; without even the implied warranty of
# MERCHANTABILITY or FITNESS FOR A PARTICULAR PURPOSE.  See the
# GNU General Public License for more details.
#
# You should have received a copy of the GNU General Public License
# along with this program.  If not, see <http://www.gnu.org/licenses/>.

from neo.lib import logging

def main(args=None):
    from neo.master.app import Application
    config = Application.option_parser.parse(args)

    # setup custom logging
<<<<<<< HEAD
    logging.backlog(max_size=None)      # log without delay
    logging.setup(config.getLogfile())
=======
    logging.setup(config.get('logfile'))
>>>>>>> 48d936cb

    # and then, load and run the application
    app = Application(config)
    app.run()<|MERGE_RESOLUTION|>--- conflicted
+++ resolved
@@ -24,12 +24,8 @@
     config = Application.option_parser.parse(args)
 
     # setup custom logging
-<<<<<<< HEAD
     logging.backlog(max_size=None)      # log without delay
-    logging.setup(config.getLogfile())
-=======
     logging.setup(config.get('logfile'))
->>>>>>> 48d936cb
 
     # and then, load and run the application
     app = Application(config)
