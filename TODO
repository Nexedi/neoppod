  Documentation
    - Clarify node state signification, and consider renaming them in the code.
      Ideas:
        TEMPORARILY_DOWN becomes UNAVAILABLE
        BROKEN is removed ?
    - Clarify the use of each error codes:
      - NOT_READY removed (connection kept opened until ready)
      - Split PROTOCOL_ERROR (BAD IDENTIFICATION, ...)
    - Add docstrings (think of doctests)

  Code

    Code changes often impact more than just one node. They are categorised by
    node where the most important changes are needed.

    General
    - Review XXX/TODO code tags (CODE)
    - When all cells are OUT_OF_DATE in backup mode, the one with most data
      could become UP_TO_DATE with appropriate backup_tid, so that the cluster
      stays operational. (FEATURE)
    - Finish renaming UUID into NID everywhere (CODE)
    - Delayed connection acceptation even when a storage node is not ready ?
      Currently, any node that connects too early to another that is busy for
      some reasons is immediately rejected with the 'not ready' error code.
      This is mainly the case for :
        - Client rejected before the cluster is operational
        - Empty storages rejected during recovery process
      Masters implies in the election process should still reject any connection
      as the primary master is still unknown.
    - Implement transaction garbage collection API (FEATURE)
      NEO packing implementation does not update transaction metadata when
      deleting object revisions. This inconsistency must be made possible to
      clean up from a client application, much in the same way garbage
      collection part of packing is done.
    - Factorise node initialisation for admin, client and storage (CODE)
      The same code to ask/receive node list and partition table exists in too
      many places.
    - Clarify handler methods to call when a connection is accepted from a
      listening conenction and when remote node is identified
      (cf. neo/lib/bootstrap.py).
    - Review PENDING/HIDDEN/SHUTDOWN states, don't use notifyNodeInformation()
      to do a state-switch, use a exception-based mechanism ? (CODE)
    - Review handler split (CODE)
      The current handler split is the result of small incremental changes. A
      global review is required to make them square.
    - Review transactional isolation of various methods
      Some methods might not implement proper transaction isolation when they
      should. An example is object history (undoLog), which can see data
      committed by future transactions.
    - Add a 'devid' storage configuration so that master do not distribute
      replicated partitions on storages with same 'devid'.

    Storage
    - Use libmysqld instead of a stand-alone MySQL server.
<<<<<<< HEAD
    - Notify master when storage becomes available for clients (LATENCY)
      Currently, storage presence is broadcasted to client nodes too early, as
      the storage node would refuse them until it has only up-to-date data (not
      only up-to-date cells, but also a partition table and node states).
    - In backup mode, 2 simultaneous replication should be possible so that:    NOTE
=======
    - In backup mode, 2 simultaneous replication should be possible so that:
>>>>>>> 4a82657b
      - outdated cells does not block backup for too long time
      - constantly modified partitions does not prevent outdated cells to
        replicate
      Current behaviour is undefined and the above 2 scenarios may happen.
    - Create a specialized PartitionTable that know the database and replicator
      to remove duplicates and remove logic from handlers (CODE)
    - Make listening address and port optional, and if they are not provided
      listen on all interfaces on any available port.
    - Make replication speed configurable (HIGH AVAILABILITY)
      In its current implementation, replication runs at lowest priority, to
      not degrade performance for client nodes. But when there's only 1 storage
      left for a partition, it may be wanted to guarantee a minimum speed to
      avoid complete data loss if another failure happens too early.
    - Find a way not to always start replication from the beginning. Currently, NOTE
      a temporarily down nodes can't replicate from where it was interrupted,
      which is an issue on big databases. (SPEED)
    - Pack segmentation & throttling (HIGH AVAILABILITY)
      In its current implementation, pack runs in one call on all storage nodes
      at the same time, which lcoks down the whole cluster. This task should
      be split in chunks and processed in "background" on storage nodes.
      Packing throttling should probably be at the lowest possible priority
      (below interactive use and below replication).
    - Verify data checksum on reception (FUNCTIONALITY)
      In current implementation, client generates a checksum before storing,
      which is only checked upon load. This doesn't prevent from storing
      altered data, which misses the point of having a checksum, and creates
      weird decisions (ex: if checksum verification fails on load, what should
      be done ? hope to find a storage with valid checksum ? assume that data
      is correct in storage but was altered when it travelled through network
      as we loaded it ?).
    - Check replicas: (HIGH AVAILABILITY)
      - Automatically tell corrupted cells to fix their data when a good source
        is known.
      - Add an option to also check all rows of trans/obj/data, instead of only     NOTE
        keys (trans.tid & obj.{tid,oid}).

    Master
    - Master node data redundancy (HIGH AVAILABILITY)
      Secondary master nodes should replicate primary master data (ie, primary
      master should inform them of such changes).
      This data takes too long to extract from storage nodes, and losing it
      increases the risk of starting from underestimated values.
      This risk is (currently) unavoidable when all nodes stop running, but this
      case must be avoided.
    - If the cluster can't start automatically because the last partition table
      is not operational, allow the user to select an older operational one,
      and truncate the DB.
    - Optimize operational status check by recording which rows are ready
      instead of parsing the whole partition table. (SPEED)

    Client
    - Race conditions on the partition table ?
      (update by the poll thread vs. access by other threads)
    - Merge Application into Storage (SPEED)
    - Optimize cache.py by rewriting it either in C or Cython (LOAD LATENCY)
    - Use generic bootstrap module (CODE)
<<<<<<< HEAD
    - If too many storage nodes are dead, the client should check the partition
      table hasn't changed by pinging the master and retry if necessary.
    - Implement IStorageRestoreable (ZODB API) in order to preserve data
      serials (i.e. undo information).
    - Fix and reenable deadlock avoidance (SPEED). This is required for             NOTE
      neo.threaded.test.Test.testDeadlockAvoidance
=======
>>>>>>> 4a82657b

    Admin
    - Make admin node able to monitor multiple clusters simultaneously
    - Send notifications (ie: mail) when a storage or master node is lost
    - Add ctl command to list last transactions, like fstail for FileStorage.

    Tests
    - Split neo/tests/threaded/test.py
    - Use another mock library: Python 3.3+ has unittest.mock, which is
      available for earlier versions at https://pypi.python.org/pypi/mock

  Later
    - Consider auto-generating cluster name upon initial startup (it might
      actualy be a partition property).
    - Consider ways to centralise the configuration file, or make the
      configuration updatable automaticaly on all nodes.
    - Consider storing some metadata on master nodes (partition table [version],
      ...). This data should be treated non-authoritatively, as a way to lower
      the probability to use an outdated partition table.
    - Decentralize primary master tasks as much as possible (consider
      distributed lock mechanisms, ...)
    - Choose how to compute the storage size
    - Investigate delta compression for stored data
      Idea would be to have a few most recent revisions being stored fully, and
      older revision delta-compressed, in order to save space.<|MERGE_RESOLUTION|>--- conflicted
+++ resolved
@@ -52,15 +52,7 @@
 
     Storage
     - Use libmysqld instead of a stand-alone MySQL server.
-<<<<<<< HEAD
-    - Notify master when storage becomes available for clients (LATENCY)
-      Currently, storage presence is broadcasted to client nodes too early, as
-      the storage node would refuse them until it has only up-to-date data (not
-      only up-to-date cells, but also a partition table and node states).
     - In backup mode, 2 simultaneous replication should be possible so that:    NOTE
-=======
-    - In backup mode, 2 simultaneous replication should be possible so that:
->>>>>>> 4a82657b
       - outdated cells does not block backup for too long time
       - constantly modified partitions does not prevent outdated cells to
         replicate
@@ -117,15 +109,6 @@
     - Merge Application into Storage (SPEED)
     - Optimize cache.py by rewriting it either in C or Cython (LOAD LATENCY)
     - Use generic bootstrap module (CODE)
-<<<<<<< HEAD
-    - If too many storage nodes are dead, the client should check the partition
-      table hasn't changed by pinging the master and retry if necessary.
-    - Implement IStorageRestoreable (ZODB API) in order to preserve data
-      serials (i.e. undo information).
-    - Fix and reenable deadlock avoidance (SPEED). This is required for             NOTE
-      neo.threaded.test.Test.testDeadlockAvoidance
-=======
->>>>>>> 4a82657b
 
     Admin
     - Make admin node able to monitor multiple clusters simultaneously
